--- conflicted
+++ resolved
@@ -4,17 +4,19 @@
 Red Life is a small game about an astronaut who is trying to survive in the hostile environment of Mars.
 
 ## Running the game
-<<<<<<< HEAD
+If you just want to play the game, you can download the latest release from
+[here](https://github.com/red-life-project/red-life/releases).
 
-To run the game, you need to have [Rust](https://rustup.rs) installed. Then, run the following command in the root
-directory of the project:
-
+To build the game from source, you need to have [Rust](https://rustup.rs) installed. Then, run the following command in
+the root directory of the project:
 ```bash
 rustup install nightly
 rustup override set nightly
-cargo run
+cargo run --release
 ```
 
+## License
+Red Life is licensed under the [GPLv3](https://www.gnu.org/licenses/gpl-3.0.en.html) license.
 ## Pictures
 
 ### Main menu
@@ -31,18 +33,3 @@
 
 
 
-=======
-If you just want to play the game, you can download the latest release from
-[here](https://github.com/red-life-project/red-life/releases).
-
-To build the game from source, you need to have [Rust](https://rustup.rs) installed. Then, run the following command in
-the root directory of the project:
-```bash
-rustup install nightly
-rustup override set nightly
-cargo run --release
-```
-
-## License
-Red Life is licensed under the [GPLv3](https://www.gnu.org/licenses/gpl-3.0.en.html) license.
->>>>>>> f6a79d46
