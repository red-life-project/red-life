name: Release

on:
  release:
    types: [created]

jobs:
  release:
    strategy:
      matrix:
        os: [ windows-2019, ubuntu-latest ]
        toolchain: [ nightly ]
    runs-on: ${{ matrix.os }}
    steps:
      - name: Checkout
        uses: actions/checkout@v2

      - name: Get Rust toolchain
        uses: actions-rs/toolchain@v1
        with:
          profile: minimal
          toolchain: ${{ matrix.toolchain }}
          override: true

      - name: Install alsa
        if: ${{ runner.os == 'Linux' }}
        run: sudo apt-get update; sudo apt-get install --no-install-recommends libasound2-dev

      - name: Install udev
        if: ${{ runner.os == 'Linux' }}
        run: sudo apt-get update; sudo apt-get install --no-install-recommends libudev-dev

      - name: Use Rust Cache
        if: ${{ runner.os == 'Linux' }}
        uses: Swatinem/rust-cache@v2.0.1

      - name: Run build --release
        run: cargo build --release

<<<<<<< HEAD
      - name: Strip Release
        if : ${{ runner.os == 'Linux' }}
        run: strip target/release/game
=======
      - name: Copy binary Linux
        if: ${{ runner.os == 'Linux' }}
        run: cp target/release/game game

      - name: Copy binary Windows
        if: ${{ runner.os == 'Windows' }}
        run: cp target/release/game.exe game.exe
>>>>>>> 3538b22a

      - name: Zip Release
        if : ${{ runner.os == 'Windows' }}
        uses: vimtor/action-zip@v1
        with:
<<<<<<< HEAD
          files: assets target/release/game.exe
          recursive: false
=======
          files: assets game.exe
>>>>>>> 3538b22a
          dest: game_windows.zip

      - name: Zip Release Linux
        if : ${{ runner.os == 'Linux' }}
        uses: vimtor/action-zip@v1
        with:
<<<<<<< HEAD
          files: assets target/release/game
          recursive: false
=======
          files: assets game
>>>>>>> 3538b22a
          dest: game_linux.zip

      - name: Upload Release
        uses: softprops/action-gh-release@v1
        with:
          files: |
            game_windows.zip
            game_linux.zip
        env:
          GITHUB_TOKEN: ${{ secrets.GITHUB_TOKEN }}<|MERGE_RESOLUTION|>--- conflicted
+++ resolved
@@ -37,11 +37,10 @@
       - name: Run build --release
         run: cargo build --release
 
-<<<<<<< HEAD
       - name: Strip Release
         if : ${{ runner.os == 'Linux' }}
         run: strip target/release/game
-=======
+
       - name: Copy binary Linux
         if: ${{ runner.os == 'Linux' }}
         run: cp target/release/game game
@@ -49,30 +48,21 @@
       - name: Copy binary Windows
         if: ${{ runner.os == 'Windows' }}
         run: cp target/release/game.exe game.exe
->>>>>>> 3538b22a
 
       - name: Zip Release
         if : ${{ runner.os == 'Windows' }}
         uses: vimtor/action-zip@v1
         with:
-<<<<<<< HEAD
-          files: assets target/release/game.exe
           recursive: false
-=======
           files: assets game.exe
->>>>>>> 3538b22a
           dest: game_windows.zip
 
       - name: Zip Release Linux
         if : ${{ runner.os == 'Linux' }}
         uses: vimtor/action-zip@v1
         with:
-<<<<<<< HEAD
-          files: assets target/release/game
+          files: assets game
           recursive: false
-=======
-          files: assets game
->>>>>>> 3538b22a
           dest: game_linux.zip
 
       - name: Upload Release
