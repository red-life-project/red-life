--- conflicted
+++ resolved
@@ -1,10 +1,7 @@
 use serde::{Deserialize, Serialize};
 use std::borrow::BorrowMut;
 use std::fmt::{Display, Formatter};
-<<<<<<< HEAD
-
-=======
->>>>>>> 21458e65
+
 use std::sync::mpsc::Sender;
 
 use crate::backend::area::Area;
@@ -67,65 +64,11 @@
 }
 
 impl Machine {
-<<<<<<< HEAD
     pub fn new_by_const(
-        gs: &GameState,
+        gs: &GameState,sender: Sender<GameCommand>,
         (name, hit_box, trades, running_resources): (String, Rect, Vec<Trade>, Resources<i16>),
     ) -> RLResult<Self> {
-        Machine::new(gs, name, hit_box, trades, running_resources)
-=======
-    pub fn quick(gs: &GameState, sender: Sender<GameCommand>) -> RLResult<Self> {
-        // FIXME: Remove this function
-        let clone = gs.player.inventory.clone();
-        Machine::new(
-            gs,
-            "test".to_string(),
-            Rect {
-                x: 300.0,
-                y: 300.0,
-                w: 100.0,
-                h: 100.0,
-            },
-            vec![
-                Trade::new_and_set(
-                    "repair_test".to_string(),
-                    100,
-                    State::Broken,
-                    State::Idle,
-                    &mut clone.clone(),
-                    (-1, -1, -1),
-                    Item::new(BENZIN),
-                    0,
-                ),
-                Trade::new_and_set(
-                    "repair_test".to_string(),
-                    100,
-                    State::Idle,
-                    State::Running,
-                    &mut clone.clone(),
-                    (1, 1, 1),
-                    Item::new(BENZIN),
-                    0,
-                ),
-                Trade::new_and_set(
-                    "repair_test".to_string(),
-                    100,
-                    State::Running,
-                    State::Idle,
-                    &mut clone.clone(),
-                    (-2, -2, -2),
-                    Item::new(GEDRUCKTESTEIL),
-                    1,
-                ),
-            ],
-            Resources {
-                oxygen: 0,
-                energy: -25,
-                life: 0,
-            },
-            sender,
-        )
->>>>>>> 21458e65
+        Machine::new(gs, name, hit_box, trades, running_resources, sender)
     }
 
     pub fn new(
