use serde::{Deserialize, Serialize};

use crate::backend::area::Area;
use crate::backend::gamestate::GameState;
use crate::game_core::player::Player;
use crate::game_core::resources::Resources;
use crate::machines::machine_sprite::MaschineSprite;
use crate::machines::trade::Trade;
use ggez::graphics::{Image, Rect};
use serde_yaml::Value::Null;
use std::ptr::null;
use std::sync::mpsc::Sender;
use ggez::winit::event::VirtualKeyCode::G;
use crate::RLResult;

#[derive(Debug, Clone, PartialEq, Eq, Serialize, Deserialize)]
pub enum State {
    Broken,
    Idel,
    Running,
}

#[derive(Debug, Clone)]
pub struct Mashine {
    //gamestate:GameState,
    pub name: String,
    hitbox: Rect,
    interaction_area: Rect,
<<<<<<< HEAD
    state: State,
    //sprite: MaschineSprite,
    test: Image,
=======
    pub state: State,
    sprite: MaschineSprite,
>>>>>>> 7aa08d8c
    trades: Vec<Trade>,
    running_recources: Resources<i16>,
    // sender:Sender<Resource>,
}
impl Mashine{
    fn default(gs:GameState) -> Self {
       let mut sprite: Image = gs.get_asset( "test_Maschiene").unwrap().clone();
        //let test : &Sender<Resources<i16>> = GameState::
        Self {

            //gamestate:GameState::default(),
            name: "Maschine ohne namen".to_string(),
            hitbox: Rect::default(),
            interaction_area: Rect::default(),
            state: State::Broken,
           // sprite: MaschineSprite::default(),
            test: sprite,
            trades: vec![],
            running_recources: Resources {
                oxygen: 0,
                energy: 0,
                life: 0,
            }, //  sender: ()
        }
    }

    pub fn test_mashine(gs :&GameState) -> Mashine {
        //let msSprite =  get_asset("player.png")?;
        let sprite: Image = gs.get_asset( "test_Maschiene").unwrap().clone();
        todo!("Check if sprite is none");


        Self {
            //gamestate:gs,
            name: "test_Maschiene".to_string(),
            hitbox: Rect {
                x: 300.0,
                y: 300.0,
                w: 100.0,
                h: 100.0,
            },
            interaction_area: Rect {
                x: 300.0,
                y: 400.0,
                w: 100.0,
                h: 50.0,
            },
            state: State::Broken,
            //sprite: MaschineSprite::default(),
            test: sprite,
            trades: vec![],
            running_recources: Resources {
                oxygen: 0,
                energy: 0,
                life: 0,
            },
        }
    }
    /*
    pub fn new(/*gs:GameState,*/namen: String, trades: Vec<Trade>) -> Maschine {

        //let loadedSprite: MaschineSprite =  AssetService::get(name);
        //let loded = GameState

        Self {
           // gamestate: gs,
            name: namen,
            hitbox: Default::default(),
            interaction_area: Default::default(),
            state: State::Broken,
            sprite: Default::default(),
            trades,
            running_recources: Resources::default(),
         //   sender: ()
        }
    }
    */

    pub fn no_energy(&mut self) {
        self.state = State::Idel;
        //timer pausieren
    }
}

impl Area for Mashine {
    fn interact(&mut self, player: &Player) {
        todo!()
    }

    fn get_collision_area(&self) -> Rect {
        return self.hitbox;
    }

    fn get_interaction_area(&self) -> Rect {
        return self.interaction_area;
    }

    fn get_graphic(&self) -> &Image {
        todo!();
        //TODO:
        // switch case
        // if state is a b c
        // return maschinen sprite.a .b .c
        return &self.test
    }
}<|MERGE_RESOLUTION|>--- conflicted
+++ resolved
@@ -26,14 +26,10 @@
     pub name: String,
     hitbox: Rect,
     interaction_area: Rect,
-<<<<<<< HEAD
-    state: State,
     //sprite: MaschineSprite,
     test: Image,
-=======
     pub state: State,
     sprite: MaschineSprite,
->>>>>>> 7aa08d8c
     trades: Vec<Trade>,
     running_recources: Resources<i16>,
     // sender:Sender<Resource>,
