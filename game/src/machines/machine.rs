--- conflicted
+++ resolved
@@ -69,18 +69,6 @@
                 y: 300.0,
                 w: 100.0,
                 h: 100.0,
-            },
-<<<<<<< HEAD
-        )
-    }
-
-    pub fn new(gs: &GameState, name: String, hit_box: Rect) -> RLResult<Self> {
-=======
-            Rect {
-                x: 300.0,
-                y: 400.0,
-                w: 100.0,
-                h: 50.0,
             },
             vec![
                 Trade::new_and_set(
@@ -126,11 +114,9 @@
         gs: &GameState,
         name: String,
         hit_box: Rect,
-        interaction_area: Rect,
         trades: Vec<Trade>,
         running_resources: Resources<i16>,
     ) -> RLResult<Self> {
->>>>>>> d05ebe75
         info!("Creating new machine: name: {}", name);
 
         let sprite = MachineSprite::new(gs, name.as_str())?;
