use serde::{Deserialize, Serialize};
use std::fmt::{Display, Formatter};

use std::sync::mpsc::Sender;

use crate::backend::constants::PLAYER_INTERACTION_RADIUS;
use crate::backend::gamestate::{GameCommand, GameState};
use crate::backend::rlcolor::RLColor;
use crate::backend::screen::{Popup, StackCommand};
use crate::backend::utils::is_colliding;
use crate::game_core::item::Item;
use crate::game_core::player::Player;
use crate::game_core::resources::Resources;
use crate::languages::german::TRADE_CONFLICT_POPUP;
use crate::machines::machine::State::{Broken, Idle, Running};
use crate::machines::machine_sprite::MachineSprite;
use crate::machines::trade::Trade;
use crate::RLResult;
use ggez::graphics::{Color, Image, Rect};
use tracing::info;

#[derive(Debug, Clone, PartialEq, Eq, Serialize, Deserialize)]
pub enum State {
    Broken,
    Idle,
    Running,
}

impl Display for State {
    fn fmt(&self, f: &mut Formatter<'_>) -> std::fmt::Result {
        match *self {
            Broken => write!(f, "Broken"),
            Idle => write!(f, "Idle"),
            Running => write!(f, "Running"),
        }
    }
}

impl From<State> for Color {
    fn from(value: State) -> Self {
        match value {
            Broken => RLColor::STATUS_RED,
            Idle => RLColor::STATUS_YELLOW,
            Running => RLColor::STATUS_GREEN,
        }
    }
}

#[derive(Debug, Clone, Serialize, Deserialize)]
pub struct Machine {
    pub name: String,
    pub state: State,
    pub hit_box: Rect,
    interaction_area: Rect,
    trades: Vec<Trade>,
    last_trade: Trade,
    running_resources: Resources<i16>,
    time_remaining: i16,
    time_change: i16,
    #[serde(skip)]
    sprite: MachineSprite,
    #[serde(skip)]
    sender: Option<Sender<GameCommand>>,
}

impl Machine {
<<<<<<< HEAD
    pub(crate) fn is_interactable(&self, pos: (usize, usize)) -> bool {
        is_colliding(pos, &self.get_interaction_area())
    }
    pub fn quick(gs: &GameState, sender: Sender<GameCommand>) -> RLResult<Self> {
        // FIXME: Remove this function
        let clone = gs.player.inventory.clone();
        Machine::new(
            gs,
            "test".to_string(),
            Rect {
                x: 300.0,
                y: 300.0,
                w: 100.0,
                h: 100.0,
            },
            vec![
                Trade::new_and_set(
                    "repair_test".to_string(),
                    100,
                    State::Broken,
                    State::Idle,
                    &mut clone.clone(),
                    (-1, -1, -1),
                    Item::new(BENZIN),
                    0,
                ),
                Trade::new_and_set(
                    "repair_test".to_string(),
                    100,
                    State::Idle,
                    State::Running,
                    &mut clone.clone(),
                    (1, 1, 1),
                    Item::new(BENZIN),
                    0,
                ),
                Trade::new_and_set(
                    "repair_test".to_string(),
                    100,
                    State::Running,
                    State::Idle,
                    &mut clone.clone(),
                    (-2, -2, -2),
                    Item::new(GEDRUCKTESTEIL),
                    1,
                ),
            ],
            Resources {
                oxygen: 0,
                energy: -25,
                life: 0,
            },
            sender,
        )
=======
    pub fn new_by_const(
        gs: &GameState,
        sender: Sender<GameCommand>,
        (name, hit_box, trades, running_resources): (String, Rect, Vec<Trade>, Resources<i16>),
    ) -> RLResult<Self> {
        Machine::new(gs, name, hit_box, trades, running_resources, sender)
>>>>>>> d7b0912b
    }

    pub fn new(
        gs: &GameState,
        name: String,
        hit_box: Rect,
        trades: Vec<Trade>,
        running_resources: Resources<i16>,
        sender: Sender<GameCommand>,
    ) -> RLResult<Self> {
        info!("Creating new machine: name: {}", name);

        let sprite = MachineSprite::new(gs, name.as_str())?;
        Ok(Self {
            name,
            hit_box,
            interaction_area: Rect {
                x: hit_box.x - PLAYER_INTERACTION_RADIUS,
                y: hit_box.y - PLAYER_INTERACTION_RADIUS,
                w: hit_box.w + (PLAYER_INTERACTION_RADIUS * 2.),
                h: hit_box.h + (PLAYER_INTERACTION_RADIUS * 2.),
            },
            state: State::Broken,
            sprite,
            trades,
            last_trade: Trade::default(),
            running_resources,

            time_remaining: 0,
            time_change: 0,
            sender: Some(sender),
        })
    }
    pub fn no_energy(&mut self) {
        self.state = State::Idle;
        //TODO: timer pausieren
    }
    fn get_trade(&self) -> Trade {
        // returns the first possible trade
        if let Some(t) = self.trades.iter().find(|t| t.initial_state == self.state) {
            return t.clone();
        }
        Trade::default()
    }

    fn check_change(&self, before: &State, after: &State) {
        match (before, after) {
            (Broken, Idle) | (Idle, Broken) => {}
            (Broken | Idle, Running) => {
                let _e = self
                    .sender
                    .as_ref()
                    .unwrap()
                    .send(GameCommand::ResourceChange(self.running_resources));
            }
            (Running, Broken | Idle) => {
                let _e = self
                    .sender
                    .as_ref()
                    .unwrap()
                    .send(GameCommand::ResourceChange(
                        // 0-n = n*-1  = n.invert()                            // TODO: add .invert() to Resources
                        Resources {
                            oxygen: 0,
                            energy: 0,
                            life: 0,
                        } - self.running_resources,
                    ));
            }
            _ => {
                info!(
                    "unexpected case in Match. machine state changed from {} to {}",
                    before.clone(),
                    after.clone()
                );
            }
        }
    }
<<<<<<< HEAD
    pub(crate) fn interact(
        &mut self,
        player: &mut Player,
        sender: &Sender<StackCommand>,
    ) -> Player {
        let t = self.get_trade();
        player.resources_change.life = -100;
        let dif = t
=======
}

impl Area for Machine {
    fn interact(&mut self, player: &mut Player, sender: &Sender<StackCommand>) -> Player {
        let trade = self.get_trade();
        let dif = trade
>>>>>>> d7b0912b
            .cost
            .iter()
            .map(|(item, demand)| (item, player.get_item_amount(item) - demand))
            .filter(|(_item, dif)| *dif < 0)
            .collect::<Vec<(&Item, i32)>>();
        if dif.iter().any(|(_, demand)| *demand < 0) {
            let mut missing_items = String::new();
            dif.iter()
                .map(|(item, amount)| format!("{amount} {}\n", item.name))
                .for_each(|x| missing_items.push_str(&x));

            let popup = Popup::new(
                RLColor::BLUE,
                format!("{}\n{missing_items}", TRADE_CONFLICT_POPUP[0]),
                5,
            );
            info!(
                "Popup for Trade conflict sent: Missing Items: {}",
                missing_items
            );
            sender.send(StackCommand::Popup(popup)).unwrap();
            return player.clone();
        }

        // all checks have been pased taking items
        info!("Executing trade:{} ", trade.name);
        self.last_trade = trade.clone();
        self.time_remaining = trade.time_ticks;
        if trade.time_ticks > 0 {
            self.time_change = 1;
        }
        trade
            .cost
            .iter()
            .for_each(|(item, demand)| player.add_item(item, -*demand));

        if self.state != trade.resulting_state {
            // if the state changed
            self.check_change(&self.state, &trade.resulting_state);
            self.state = trade.resulting_state;
        }

        player.clone()
    }

    pub(crate) fn get_collision_area(&self) -> Rect {
        self.hit_box
    }

    fn get_interaction_area(&self) -> Rect {
        self.interaction_area
    }

    pub(crate) fn get_graphic(&self) -> Image {
        match self.state {
            Broken => self.sprite.broken.clone(),
            Idle => self.sprite.idle.clone(),
            Running => self.sprite.running.clone(),
        }
    }

    pub(crate) fn is_non_broken_machine(&self) -> bool {
        self.state != Broken
    }

    pub(crate) fn get_name(&self) -> String {
        self.name.clone()
    }

    fn tick(&mut self, delta_tics: i16) {
        self.time_remaining -= self.time_change * delta_tics;
        if self.time_remaining < 0 {
            //timer run out
            self.time_change = 0;
            self.time_remaining = 0;

            if self.state != self.last_trade.initial_state {
                self.check_change(&self.state, &self.last_trade.initial_state);
                self.state = self.last_trade.initial_state.clone();
            }
        }
    }
    pub(crate) fn get_state(&self) -> State {
        self.state.clone()
    }

    fn get_time_percentage(&self) -> f32 {
        let x = if self.last_trade.time_ticks == 0 {
            -1.0
        } else {
            f32::from(self.time_remaining) / f32::from(self.last_trade.time_ticks)
        };
        x
    }
}<|MERGE_RESOLUTION|>--- conflicted
+++ resolved
@@ -3,11 +3,11 @@
 
 use std::sync::mpsc::Sender;
 
+use crate::backend::area::Area;
 use crate::backend::constants::PLAYER_INTERACTION_RADIUS;
 use crate::backend::gamestate::{GameCommand, GameState};
 use crate::backend::rlcolor::RLColor;
 use crate::backend::screen::{Popup, StackCommand};
-use crate::backend::utils::is_colliding;
 use crate::game_core::item::Item;
 use crate::game_core::player::Player;
 use crate::game_core::resources::Resources;
@@ -64,69 +64,12 @@
 }
 
 impl Machine {
-<<<<<<< HEAD
-    pub(crate) fn is_interactable(&self, pos: (usize, usize)) -> bool {
-        is_colliding(pos, &self.get_interaction_area())
-    }
-    pub fn quick(gs: &GameState, sender: Sender<GameCommand>) -> RLResult<Self> {
-        // FIXME: Remove this function
-        let clone = gs.player.inventory.clone();
-        Machine::new(
-            gs,
-            "test".to_string(),
-            Rect {
-                x: 300.0,
-                y: 300.0,
-                w: 100.0,
-                h: 100.0,
-            },
-            vec![
-                Trade::new_and_set(
-                    "repair_test".to_string(),
-                    100,
-                    State::Broken,
-                    State::Idle,
-                    &mut clone.clone(),
-                    (-1, -1, -1),
-                    Item::new(BENZIN),
-                    0,
-                ),
-                Trade::new_and_set(
-                    "repair_test".to_string(),
-                    100,
-                    State::Idle,
-                    State::Running,
-                    &mut clone.clone(),
-                    (1, 1, 1),
-                    Item::new(BENZIN),
-                    0,
-                ),
-                Trade::new_and_set(
-                    "repair_test".to_string(),
-                    100,
-                    State::Running,
-                    State::Idle,
-                    &mut clone.clone(),
-                    (-2, -2, -2),
-                    Item::new(GEDRUCKTESTEIL),
-                    1,
-                ),
-            ],
-            Resources {
-                oxygen: 0,
-                energy: -25,
-                life: 0,
-            },
-            sender,
-        )
-=======
     pub fn new_by_const(
         gs: &GameState,
         sender: Sender<GameCommand>,
         (name, hit_box, trades, running_resources): (String, Rect, Vec<Trade>, Resources<i16>),
     ) -> RLResult<Self> {
         Machine::new(gs, name, hit_box, trades, running_resources, sender)
->>>>>>> d7b0912b
     }
 
     pub fn new(
@@ -205,23 +148,12 @@
             }
         }
     }
-<<<<<<< HEAD
-    pub(crate) fn interact(
-        &mut self,
-        player: &mut Player,
-        sender: &Sender<StackCommand>,
-    ) -> Player {
-        let t = self.get_trade();
-        player.resources_change.life = -100;
-        let dif = t
-=======
 }
 
 impl Area for Machine {
     fn interact(&mut self, player: &mut Player, sender: &Sender<StackCommand>) -> Player {
         let trade = self.get_trade();
         let dif = trade
->>>>>>> d7b0912b
             .cost
             .iter()
             .map(|(item, demand)| (item, player.get_item_amount(item) - demand))
@@ -267,7 +199,7 @@
         player.clone()
     }
 
-    pub(crate) fn get_collision_area(&self) -> Rect {
+    fn get_collision_area(&self) -> Rect {
         self.hit_box
     }
 
@@ -275,7 +207,7 @@
         self.interaction_area
     }
 
-    pub(crate) fn get_graphic(&self) -> Image {
+    fn get_graphic(&self) -> Image {
         match self.state {
             Broken => self.sprite.broken.clone(),
             Idle => self.sprite.idle.clone(),
@@ -283,11 +215,11 @@
         }
     }
 
-    pub(crate) fn is_non_broken_machine(&self) -> bool {
+    fn is_non_broken_machine(&self) -> bool {
         self.state != Broken
     }
 
-    pub(crate) fn get_name(&self) -> String {
+    fn get_name(&self) -> String {
         self.name.clone()
     }
 
@@ -304,7 +236,7 @@
             }
         }
     }
-    pub(crate) fn get_state(&self) -> State {
+    fn get_state(&self) -> State {
         self.state.clone()
     }
 
