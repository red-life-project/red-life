use crate::backend::constants::PLAYER_INTERACTION_RADIUS;
use crate::backend::gamestate::GameCommand;
use crate::backend::rlcolor::RLColor;
use crate::backend::screen::{Popup, StackCommand};
use crate::backend::utils::is_colliding;
use crate::game_core::infoscreen::InfoScreen;
use crate::game_core::item::Item;
use crate::game_core::player::Player;
use crate::game_core::resources::Resources;
use crate::languages::german::TRADE_CONFLICT_POPUP;
use crate::machines::machine::State::{Broken, Idle, Running};
use crate::machines::machine_sprite::MachineSprite;
use crate::machines::trade::Trade;
use serde::{Deserialize, Serialize};
use std::fmt::{Display, Formatter};
use std::sync::mpsc::Sender;

use ggez::graphics::{Color, Image, Rect};
use tracing::info;

#[derive(Debug, Clone, PartialEq, Eq, Serialize, Deserialize)]
pub enum State {
    Broken,
    Idle,
    Running,
}

impl Display for State {
    fn fmt(&self, f: &mut Formatter<'_>) -> std::fmt::Result {
        match *self {
            Broken => write!(f, "Broken"),
            Idle => write!(f, "Idle"),
            Running => write!(f, "Running"),
        }
    }
}

impl From<State> for Color {
    fn from(value: State) -> Self {
        match value {
            Broken => RLColor::STATUS_RED,
            Idle => RLColor::STATUS_YELLOW,
            Running => RLColor::STATUS_GREEN,
        }
    }
}

#[derive(Debug, Clone, Serialize, Deserialize)]
pub struct Machine {
    pub name: String,
    pub state: State,
<<<<<<< HEAD
    pub hit_box: Rect,
    interaction_area: Rect,
    pub trades: Vec<Trade>,
=======
    pub hitbox: Rect,
    pub interaction_area: Rect,
    trades: Vec<Trade>,
>>>>>>> 3e45a578
    last_trade: Trade,
    running_resources: Resources<i16>,
    og_time: i16,
    time_remaining: i16,
    time_change: i16,
    #[serde(skip)]
    sprite: Option<MachineSprite>,
    #[serde(skip)]
    sender: Option<Sender<GameCommand>>,
    #[serde(skip)]
    screen_sender: Option<Sender<StackCommand>>,
}

impl Machine {
    pub(crate) fn is_interactable(&self, pos: (usize, usize)) -> bool {
        is_colliding(pos, &self.interaction_area)
    }
    pub fn new_by_const(
        (name, hit_box, trades, running_resources): (String, Rect, Vec<Trade>, Resources<i16>),
    ) -> Self {
        Machine::new(name, hit_box, trades, running_resources)
    }

    /// Loads the Machine Sprites. Has to be called before drawing.
    pub(crate) fn init(
        &mut self,
        images: &[Image],
        sender: Sender<GameCommand>,
        screen_sender: Sender<StackCommand>,
    ) {
        self.sprite = Some(images.into());
        self.sender = Some(sender);
        self.screen_sender = Some(screen_sender);
    }

    fn new(
        // this function is supposed to be private
        name: String,
        hit_box: Rect,
        trades: Vec<Trade>,
        running_resources: Resources<i16>,
    ) -> Self {
        info!("Creating new machine: name: {}", name);

        //let sprite = MachineSprite::new(gs, name.as_str())?;
        Self {
            name,
            hitbox: hit_box,
            interaction_area: Rect {
                x: hit_box.x - PLAYER_INTERACTION_RADIUS,
                y: hit_box.y - PLAYER_INTERACTION_RADIUS,
                w: hit_box.w + (PLAYER_INTERACTION_RADIUS * 2.),
                h: hit_box.h + (PLAYER_INTERACTION_RADIUS * 2.),
            },
            state: Broken,
            sprite: None,
            trades,
            last_trade: Trade::default(),
            running_resources,
            og_time: 0,
            time_remaining: 0,
            time_change: 0,
            sender: None,
            screen_sender: None,
        }
    }
    pub fn no_energy(&mut self) {
        if self.running_resources.energy < 0 {
            // if the is no energy and the machine needs some we stop it
            self.change_state_to(&Idle);
            self.time_change = 0;
        }
    }
    fn get_trade(&self) -> Trade {
        // returns the first possible trade
        if let Some(t) = self.trades.iter().find(|t| t.initial_state == self.state) {
            return t.clone();
        }
        Trade::default()
    }

    fn check_change(&self, before: &State, after: &State) {
        match (before, after) {
            (Broken, Idle) => {
                let _e = self.sender.as_ref().unwrap().send(GameCommand::Milestone());
            }
            (Idle, Broken) => {}
            (Broken | Idle, Running) => {
                let _e = self
                    .sender
                    .as_ref()
                    .unwrap()
                    .send(GameCommand::ResourceChange(self.running_resources));
                let _e = self.sender.as_ref().unwrap().send(GameCommand::Milestone());
            }
            (Running, Broken | Idle) => {
                let _e = self
                    .sender
                    .as_ref()
                    .unwrap()
                    .send(GameCommand::ResourceChange(
                        // 0-n = n*-1  = n.invert()                            // TODO: add .invert() to Resources
                        Resources {
                            oxygen: 0,
                            energy: 0,
                            life: 0,
                        } - self.running_resources,
                    ));
            }
            _ => {
                info!(
                    "unexpected case in Match. machine state changed from {} to {}",
                    before.clone(),
                    after.clone()
                );
            }
        }
    }

    pub(crate) fn change_state_to(&mut self, new_state: &State) {
        if self.state != *new_state {
            self.check_change(&self.state, new_state);
            self.state = new_state.clone();
        }
    }

    pub(crate) fn interact(&mut self, player: &mut Player) -> Player {
        let trade = self.get_trade();
        if trade.name == *"no_Trade" {
            return player.clone();
        }

        // dif = items the player has - the cost of the trade
        let dif = trade
            .cost
            .iter()
            .map(|(item, demand)| (item, player.get_item_amount(item) - demand))
            .filter(|(_item, dif)| *dif < 0)
            .collect::<Vec<(&Item, i32)>>();
        if dif.iter().any(|(_, demand)| *demand < 0) {
            // If one item is not available in enough quantity
            let mut missing_items = String::new();
            dif.iter()
                .map(|(item, amount)| format!("{amount} {}\n", item.name))
                .for_each(|x| missing_items.push_str(&x));

            let popup = Popup::info(format!("{}\n{missing_items}", TRADE_CONFLICT_POPUP[0]));
            info!(
                "Popup for Trade conflict sent: Missing Items: {}",
                missing_items
            );
            self.screen_sender
                .as_ref()
                .unwrap()
                .send(StackCommand::Popup(popup))
                .unwrap();
            return player.clone();
        }

        // the player has enough items for the trade so we will execute on it
        info!("Executing trade:{} ", trade.name);
        if trade.time_ticks == 0 {
            // this trade has no timer
            self.time_change = 0;
        } else {
            //this trade has a timer

            if self.time_remaining == 0 {
                //if no timer is running set timer up
                self.last_trade = trade.clone();
                self.time_remaining = trade.time_ticks;
                self.og_time = trade.time_ticks;
            }
            //start the timer
            self.time_change = 1;
        }

        trade
            .cost
            .iter()
            .for_each(|(item, demand)| player.add_item(item, -*demand)); //TODO Replace with sender system // todo move to after trade
        if trade.return_after_timer {
            self.change_state_to(&trade.resulting_state);
        }

        player.clone()
    }

    pub(crate) fn get_graphic(&self) -> &Image {
        self.sprite.as_ref().unwrap().get(self.state.clone())
    }

    pub(crate) fn tick(&mut self, delta_ticks: i16) {
        self.time_remaining -= self.time_change * delta_ticks;
        if self.time_remaining < 0 {
            //timer run out
            self.time_change = 0;
            self.time_remaining = 0;

            if self.last_trade.return_after_timer {
                if self.last_trade.name == "Notfall_signal_absetzen" {
                    let _e = self.sender.as_ref().unwrap().send(GameCommand::Winning());
                }

                self.change_state_to(&self.last_trade.initial_state.clone());
            } else {
                self.change_state_to(&self.last_trade.resulting_state.clone());
            }
        }
    }
    pub(crate) fn get_time_percentage(&self) -> f32 {
        if self.og_time == 0 {
            -1.0
        } else {
            f32::from(self.time_remaining) / f32::from(self.og_time)
        }
    }
}<|MERGE_RESOLUTION|>--- conflicted
+++ resolved
@@ -49,15 +49,9 @@
 pub struct Machine {
     pub name: String,
     pub state: State,
-<<<<<<< HEAD
-    pub hit_box: Rect,
-    interaction_area: Rect,
-    pub trades: Vec<Trade>,
-=======
     pub hitbox: Rect,
     pub interaction_area: Rect,
-    trades: Vec<Trade>,
->>>>>>> 3e45a578
+    pub trades: Vec<Trade>,
     last_trade: Trade,
     running_resources: Resources<i16>,
     og_time: i16,
