--- conflicted
+++ resolved
@@ -22,11 +22,8 @@
     inventory: Vec<Item>,
 }
 
-<<<<<<< HEAD
+
 #[derive(Clone, Debug, PartialEq, Serialize, Deserialize)]
-=======
-#[derive(Clone, Default, Debug, Eq, PartialEq, Serialize, Deserialize)]
->>>>>>> 6aaf617c
 pub struct GameState {
     player: Player,
     milestone: usize,
@@ -102,39 +99,26 @@
                     return Ok(StackCommand::Pop);
                 }
                 VirtualKeyCode::W => {
-<<<<<<< HEAD
-                    if !self.collision_detection((self.player.position.0, self.player.position.1.saturating_sub(5))) {
-                        self.player.position.1 = self.player.position.1.saturating_sub(5);
+                    if !self.collision_detection((self.player.position.0, self.player.position.1.saturating_sub(MOVEMENT_SPEED))) {
+                        self.player.position.1 = self.player.position.1.saturating_sub(MOVEMENT_SPEED);
                     }
                 }
                 VirtualKeyCode::A => {
-                    if !self.collision_detection((self.player.position.0.saturating_sub(5), self.player.position.1)) {
-                        self.player.position.0 = self.player.position.0.saturating_sub(5);
+                    if !self.collision_detection((self.player.position.0.saturating_sub(MOVEMENT_SPEED), self.player.position.1)) {
+                        self.player.position.0 = self.player.position.0.saturating_sub(MOVEMENT_SPEED);
                     }
                 }
                 VirtualKeyCode::S => {
-                    if !self.collision_detection((self.player.position.0, self.player.position.1.saturating_add(5)))
+                    if !self.collision_detection((self.player.position.0, self.player.position.1.saturating_add(MOVEMENT_SPEED)))
                     {
-                        self.player.position.1 = self.player.position.1.saturating_add(5);
+                        self.player.position.1 = self.player.position.1.saturating_add(MOVEMENT_SPEED);
                     }
                 }
                 VirtualKeyCode::D => {
-                    if !self.collision_detection((self.player.position.0.saturating_add(5), self.player.position.1))
+                    if !self.collision_detection((self.player.position.0.saturating_add(MOVEMENT_SPEED), self.player.position.1))
                     {
-                        self.player.position.0 = self.player.position.0.saturating_add(5);
+                        self.player.position.0 = self.player.position.0.saturating_add(MOVEMENT_SPEED);
                     }
-=======
-                    self.player.position.1 = self.player.position.1.saturating_sub(MOVEMENT_SPEED);
-                }
-                VirtualKeyCode::A => {
-                    self.player.position.0 = self.player.position.0.saturating_sub(MOVEMENT_SPEED);
-                }
-                VirtualKeyCode::S => {
-                    self.player.position.1 = self.player.position.1.saturating_add(MOVEMENT_SPEED);
-                }
-                VirtualKeyCode::D | VirtualKeyCode::Right => {
-                    self.player.position.0 = self.player.position.0.saturating_add(MOVEMENT_SPEED);
->>>>>>> 6aaf617c
                 }
                 key => {
                     dbg!("{:?}", key);
