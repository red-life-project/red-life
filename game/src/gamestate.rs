--- conflicted
+++ resolved
@@ -23,7 +23,6 @@
     inventory: Vec<Item>,
 }
 
-
 #[derive(Clone, Debug, PartialEq, Serialize, Deserialize)]
 pub struct GameState {
     player: Player,
@@ -36,7 +35,7 @@
         Self {
             player: Player::default(),
             milestone: 0,
-            machines: vec![(Rect::new(100., 500., 900., 780.))],
+            machines: vec![],
         }
     }
 }
@@ -101,57 +100,35 @@
                     return Ok(StackCommand::Pop);
                 }
                 VirtualKeyCode::W => {
-<<<<<<< HEAD
                     if !self.collision_detection((
                         self.player.position.0,
-                        self.player.position.1.saturating_sub(5),
+                        self.player.position.1.saturating_sub(MOVEMENT_SPEED),
                     )) {
-                        self.player.position.1 = self.player.position.1.saturating_sub(5);
+                        self.player.position.1 = self.player.position.1.saturating_sub(MOVEMENT_SPEED);
                     }
                 }
                 VirtualKeyCode::A => {
                     if !self.collision_detection((
-                        self.player.position.0.saturating_sub(5),
+                        self.player.position.0.saturating_sub(MOVEMENT_SPEED),
                         self.player.position.1,
                     )) {
-                        self.player.position.0 = self.player.position.0.saturating_sub(5);
+                        self.player.position.0 = self.player.position.0.saturating_sub(MOVEMENT_SPEED);
                     }
                 }
                 VirtualKeyCode::S => {
                     if !self.collision_detection((
                         self.player.position.0,
-                        self.player.position.1.saturating_add(5),
+                        self.player.position.1.saturating_add(MOVEMENT_SPEED),
                     )) {
-                        self.player.position.1 = self.player.position.1.saturating_add(5);
+                        self.player.position.1 = self.player.position.1.saturating_add(MOVEMENT_SPEED);
                     }
                 }
                 VirtualKeyCode::D => {
                     if !self.collision_detection((
-                        self.player.position.0.saturating_add(5),
+                        self.player.position.0.saturating_add(MOVEMENT_SPEED),
                         self.player.position.1,
                     )) {
-                        self.player.position.0 = self.player.position.0.saturating_add(5);
-=======
-                    if !self.collision_detection((self.player.position.0, self.player.position.1.saturating_sub(MOVEMENT_SPEED))) {
-                        self.player.position.1 = self.player.position.1.saturating_sub(MOVEMENT_SPEED);
-                    }
-                }
-                VirtualKeyCode::A => {
-                    if !self.collision_detection((self.player.position.0.saturating_sub(MOVEMENT_SPEED), self.player.position.1)) {
-                        self.player.position.0 = self.player.position.0.saturating_sub(MOVEMENT_SPEED);
-                    }
-                }
-                VirtualKeyCode::S => {
-                    if !self.collision_detection((self.player.position.0, self.player.position.1.saturating_add(MOVEMENT_SPEED)))
-                    {
-                        self.player.position.1 = self.player.position.1.saturating_add(MOVEMENT_SPEED);
-                    }
-                }
-                VirtualKeyCode::D => {
-                    if !self.collision_detection((self.player.position.0.saturating_add(MOVEMENT_SPEED), self.player.position.1))
-                    {
                         self.player.position.0 = self.player.position.0.saturating_add(MOVEMENT_SPEED);
->>>>>>> 246893c6
                     }
                 }
                 key => {
