--- conflicted
+++ resolved
@@ -94,19 +94,16 @@
     #[test]
     fn test_gamestate() {
         let gamestate = GameState::default();
-<<<<<<< HEAD
     }
 
     #[test]
-    fn test_save_game_state_yaml() {
+    fn test_save_game_state() {
         let gamestate = GameState::default();
         GameState::save_game_state(&gamestate);
     }
 
     #[test]
-    fn test_load_game_state_yaml() {
+    fn test_load_game_state() {
         let gamestate = GameState::load_game_state().unwrap();
-=======
->>>>>>> 7feffb3e
     }
 }