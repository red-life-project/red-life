--- conflicted
+++ resolved
@@ -1,17 +1,10 @@
-<<<<<<< HEAD
-use ggez::{event, Context};
-
 use crate::error::RLError;
 use crate::mainmenu::{MainMenu, Message};
 use crate::RLResult;
-=======
-use crate::error::RedError;
-use crate::mainmenu::{MainMenu, Message};
 use crate::utils::get_scale;
 use crate::RedResult;
 use ggez::graphics::{Color, Image};
 use ggez::{event, graphics, Context};
->>>>>>> b9891c65
 use std::fmt::Debug;
 use std::time::Instant;
 
@@ -75,15 +68,10 @@
     Pop,
 }
 
-<<<<<<< HEAD
 impl event::EventHandler<RLError> for Screenstack {
     // Redirect the update function to the last screen and handle the returned StackCommand
     fn update(&mut self, ctx: &mut Context) -> RLResult {
-=======
-impl event::EventHandler<RedError> for Screenstack {
-    fn update(&mut self, ctx: &mut Context) -> RedResult {
         self.remove_popups();
->>>>>>> b9891c65
         let command = self
             .screens
             .last_mut()
@@ -102,29 +90,19 @@
         }
         Ok(())
     }
-<<<<<<< HEAD
-    /// Redirect the draw command to the last screen
-    fn draw(&mut self, ctx: &mut Context) -> RLResult {
-=======
-
     /// Override the quit event so we don't actually quit the game.
-    fn quit_event(&mut self, ctx: &mut Context) -> RedResult<bool> {
+    fn quit_event(&mut self, ctx: &mut Context) -> RLResult<bool> {
         self.screens.last_mut().unwrap().update(ctx)?;
         Ok(true)
     }
-    fn draw(&mut self, ctx: &mut Context) -> RedResult {
->>>>>>> b9891c65
+    /// Redirect the draw command to the last screen
+    fn draw(&mut self, ctx: &mut Context) -> RLResult {
         self.screens
             .last()
             .expect("Failed to get a screen")
             .draw(ctx)?;
         self.draw_popup(ctx)?;
         Ok(())
-    }
-    /// Override the quit event so we don't actually quit the game.
-    fn quit_event(&mut self, ctx: &mut Context) -> RLResult<bool> {
-        self.screens.last_mut().unwrap().update(ctx)?;
-        Ok(true)
     }
 }
 
