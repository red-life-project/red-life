--- conflicted
+++ resolved
@@ -4,10 +4,6 @@
 mod screen;
 mod utils;
 
-<<<<<<< HEAD
-
-=======
->>>>>>> f71655ab
 use crate::screen::Screenstack;
 use ggez::conf::FullscreenType;
 use ggez::{event, Context};
