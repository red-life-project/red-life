use crate::backend::gamestate::GameState;
use crate::backend::popup_messages::{MARS_INFO, NASA_INFO, WARNINGS};
use crate::backend::screen::{Popup, StackCommand};
use crate::game_core::player::Player;
use crate::game_core::resources::Resources;
use ggez::graphics::Color;
use ggez::Context;
use serde::{Deserialize, Serialize};
use std::sync::mpsc::Sender;
use std::time::{Duration, SystemTime};
use tracing::info;

pub const KOMETENEINSCHLAG: [&str; 2] = [
    "KOMETENEINSCHLAG",
    "Ein KOMETENEINSCHLAG hat die Erde getroffen und hat ein Loch in der Wand erzeugt",
];
pub const INFORMATIONSPOPUP_NASA: [&str; 2] = [
    "InformationspopupNASA",
    "Ein Informationspopup über die NASA, welches Fakten und Informationen über die NASA enthält",
];
pub const SANDSTURM: [&str; 2] = [
    "Sandsturm",
    "Ein Sandsturm, welcher zu einer Störung des Sauerstoffgenerators führt",
];
pub const STROMAUSFALL: [&str; 2] = [
    "Stromausfall",
    "Ein Stromausfall, welcher zu einer Störung des Sauerstoffgenerators führt",
];
pub const INFORMATIONSPOPUP_MARS: [&str; 2] = [
    "InformationspopupMars",
    "Ein Informationspopup über Mars, welches Fakten und Informationen über den Mars enthält",
];
<<<<<<< HEAD

// resources
pub const DEBUG_CR: Resources<i16> = Resources {
    oxygen: 10,
    energy: 10,
    life: 0,
};
// for info events
pub const NO_CHANGE: Resources<i16> = Resources {
    oxygen: 0,
    energy: 0,
    life: 0,
};

/// Defines an event in the game
=======
/// defines an event which has an impact on the game and the player
/// for example a popup or a change in the player's resources
/// events can just fade off or stay as long as the player didnt interact with them
>>>>>>> 9fccdb1a
#[derive(Debug, Serialize, Deserialize, PartialEq)]
pub(crate) struct Event {
    name: String,
    info_text: String,
    pub(crate) resources: Resources<i16>,
    duration: Duration,
    start_time: SystemTime,
}
impl Event {
    /// create new event
    pub fn new(
        event: [&str; 2],
        sender: &Sender<StackCommand>,
        popup_message: &str,
        popup_type: &str,
        resources: Resources<i16>,
        duration: Duration,
    ) -> Self {
        Self::send_popup(popup_message, sender, popup_type, event[0]);
        info!(
            "New event created: {}, info text: {}",
            event[0].to_string(),
            event[1].to_string()
        );
        Self {
            name: event[0].to_string(),
            info_text: event[1].to_string(),
            resources,
            duration,
            start_time: SystemTime::now(),
        }
    }

    /// if no Event is active it either chooses a random event of the Event enum or nothing every 60 seconds
    pub fn event_generator(popup_sender: &Sender<StackCommand>) -> Option<Event> {
        let rng = fastrand::Rng::new();
        let event = rng.usize(..50);
        match event {
            0 => Some(Event::new(
                KOMETENEINSCHLAG,
                popup_sender,
                WARNINGS[0],
                "warning",
                DEBUG_CR,
                Duration::from_secs(10),
            )),
            11 => Some(Event::new(
                INFORMATIONSPOPUP_NASA,
                popup_sender,
                NASA_INFO[rng.usize(..4)],
                "nasa",
                NO_CHANGE,
                Duration::from_secs(10),
            )),
            22 => Some(Event::new(
                SANDSTURM,
                popup_sender,
                WARNINGS[2],
                "warning",
                DEBUG_CR,
                Duration::from_secs(10),
            )),
            33 => Some(Event::new(
                STROMAUSFALL,
                popup_sender,
                WARNINGS[1],
                "warning",
                DEBUG_CR,
                Duration::from_secs(10),
            )),
            44 => Some(Event::new(
                INFORMATIONSPOPUP_MARS,
                popup_sender,
                MARS_INFO[rng.usize(..5)],
                "mars",
                NO_CHANGE,
                Duration::from_secs(10),
            )),
            _ => None,
        }
    }
    /// Sends a popup of an event to the screen
    /// # Arguments
    /// * `popup_message` - The message which should be displayed in the popup
    /// * `sender` - The sender which is used to send the popup to the screen
    /// * `popup_type` - The type of the popup, which is used to determine the color of the popup
    /// * `event_name` - The name of the event, which is used to determine what Event name should be displayed in the popup
    pub fn send_popup(
        popup_message: &str,
        sender: &Sender<StackCommand>,
        popup_type: &str,
        event_name: &str,
    ) {
        let popup = match popup_type {
            "warning" => Popup::warning(popup_message.to_string()),
            "nasa" => Popup::nasa(popup_message.to_string()),
            "mars" => Popup::mars(popup_message.to_string()),
            _ => Popup::new(Color::RED, "Error".to_string(), 10),
        };
        sender.send(StackCommand::Popup(popup)).unwrap();
        info!(
            "Event Popup sent: name: {}, Popup-Message: {}, Popup-Type: {}",
            event_name,
            popup_message.to_string(),
            popup_type
        );
    }
    /// Check if event is still active
    pub fn is_active(&self) -> bool {
        // check if time since event creation is greater than the duration of the event
        self.start_time.elapsed().unwrap() < self.duration
    }
    /// Returns the name of the event
    pub fn get_name(&self) -> String {
        self.name.clone()
    }
    /// Deletes due events from the gamestates events vector and adds new events
    pub fn update_events(ctx: &Context, gamestate: &mut GameState) {
        gamestate.events.retain(|event| {
            if event.is_active() {
                // event will remain in vector
                true
            } else {
                info!("Event {} is not active anymore", event.get_name());
                // the resources<i16> struct is then added to the players resources<i16>
                // removing the effect of the event
                gamestate.player.resources_change =
                    gamestate.player.resources_change + event.resources;
                // event will be removed from the events vector
                false
            }
        });
        // have a maximum of three active events
        if ctx.time.ticks() % 5000 == 0 && gamestate.events.len() < 3 {
            // generate new event
            // might not return an event
            let gen_event =
                Event::event_generator(&gamestate.screen_sender.as_ref().unwrap().clone());
            // only push events that change the change_rate of the player (at least one field is not 0)
            // ignore info events (INFORMATIONSPOPUP_NASA, INFORMATIONSPOPUP_MARS) (all their fields are 0)
            if let Some(event) = gen_event {
                if event.resources != NO_CHANGE {
                    // if the event_generator returned an event, substrack the resources<i16> struct from the players resources<i16>
                    gamestate.player.resources_change =
                        gamestate.player.resources_change - event.resources;
                    // push the event to the events vector
                    gamestate.events.push(event);
                }
            }
        }
    }
}<|MERGE_RESOLUTION|>--- conflicted
+++ resolved
@@ -30,7 +30,9 @@
     "InformationspopupMars",
     "Ein Informationspopup über Mars, welches Fakten und Informationen über den Mars enthält",
 ];
-<<<<<<< HEAD
+/// defines an event which has an impact on the game and the player
+/// for example a popup or a change in the player's resources
+/// events can just fade off or stay as long as the player didnt interact with them
 
 // resources
 pub const DEBUG_CR: Resources<i16> = Resources {
@@ -46,11 +48,6 @@
 };
 
 /// Defines an event in the game
-=======
-/// defines an event which has an impact on the game and the player
-/// for example a popup or a change in the player's resources
-/// events can just fade off or stay as long as the player didnt interact with them
->>>>>>> 9fccdb1a
 #[derive(Debug, Serialize, Deserialize, PartialEq)]
 pub(crate) struct Event {
     name: String,
