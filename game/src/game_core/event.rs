use crate::backend::constants::{DESIRED_FPS, SANDSTURM_CR};
use crate::backend::gamestate::GameState;
use crate::backend::screen::{Popup, StackCommand};
use crate::game_core::resources::Resources;
use crate::languages::german::{
    INFORMATIONSPOPUP_MARS, INFORMATIONSPOPUP_NASA, KOMETENEINSCHLAG, SANDSTURM, STROMAUSFALL,
};
use crate::languages::german::{MARS_INFO, NASA_INFO, WARNINGS};
use crate::machines::machine::State;
use crate::RLResult;
use ggez::graphics::Color;
use ggez::Context;
use serde::{Deserialize, Serialize};
use std::sync::mpsc::Sender;
use tracing::info;

/// defines an event which has an impact on the game and the player
/// for example a popup or a change in the player's resources
/// events can just fade off or stay as long as the player didnt interact with them

/// Defines an event in the game
#[derive(Debug, Serialize, Deserialize, PartialEq, Clone)]
pub(crate) struct Event {
    name: String,
    info_text: String,
    pub(crate) resources: Option<Resources<i16>>,
    duration: i32,
    popup_type: String,
    popup_message: String,
}

impl Event {
    /// create new event
    /// # Arguments
    /// * `event` - name and info text of the event
    /// * `resources` - resources which are affected by the event
    /// * `duration` - duration of the event in seconds
    /// * `popup_type` - type of the popup which is shown when the event starts
    /// * `popup_message` - message of the popup which is shown when the event starts
    pub fn new(
        event: [&str; 2],
        popup_message: &str,
        popup_type: &str,
        resources: Option<Resources<i16>>,
        duration: i32,
    ) -> Self {
        info!(
            "New event created: {}, info text: {}",
            event[0].to_string(),
            event[1].to_string()
        );
        Self {
            name: event[0].to_string(),
            info_text: event[1].to_string(),
            resources,
            duration: duration * (DESIRED_FPS as i32),
            popup_type: popup_type.to_string(),
            popup_message: popup_message.to_string(),
        }
    }

    /// if no Event is active it either chooses a random event of the Event enum or nothing every 60 seconds
    pub fn event_generator() -> Option<Event> {
        let rng = fastrand::Rng::new();
        let event = rng.usize(..50);
        match event {
            0 => Some(Event::new(
                KOMETENEINSCHLAG,
                WARNINGS[0],
                "warning",
                None,
                0,
            )),
            11 => Some(Event::new(
                INFORMATIONSPOPUP_NASA,
                NASA_INFO[rng.usize(..4)],
                "nasa",
                None,
                0,
            )),
            22 => Some(Event::new(
                SANDSTURM,
                WARNINGS[2],
                "warning",
                Some(SANDSTURM_CR),
                10,
            )),
            33 => Some(Event::new(STROMAUSFALL, WARNINGS[1], "warning", None, 0)),
            44 => Some(Event::new(
                INFORMATIONSPOPUP_MARS,
                MARS_INFO[rng.usize(..5)],
                "mars",
                None,
                0,
            )),
            _ => None,
        }
    }

    /// Sends a popup of an event to the screen
    /// # Arguments
    /// * `popup_message` - The message which should be displayed in the popup
    /// * `sender` - The sender which is used to send the popup to the screen
    /// * `popup_type` - The type of the popup, which is used to determine the color of the popup
    /// * `event_name` - The name of the event, which is used to determine what Event name should be displayed in the popup
    pub fn send_popup(
        popup_message: &str,
        sender: &Sender<StackCommand>,
        popup_type: &str,
        event_name: &str,
    ) -> RLResult {
        let popup = match popup_type {
            "warning" => Popup::warning(popup_message.to_string()),
            "nasa" => Popup::nasa(popup_message.to_string()),
            "mars" => Popup::mars(popup_message.to_string()),
            _ => Popup::new(Color::RED, "Error".to_string(), 10),
        };
        sender.send(StackCommand::Popup(popup))?;
        info!(
            "Event Popup sent: name: {}, Popup-Message: {}, Popup-Type: {}",
            event_name,
            popup_message.to_string(),
            popup_type
        );
        Ok(())
    }

    /// Check if event is still active
    pub fn is_active(&self) -> bool {
        // check if time since event creation is greater than the duration of the event
        !self.duration <= 0
    }

    /// Triggers the event and activates its effect
    /// # Arguments
    /// * `restore` - If true the event will be deactivated and the resources will be restored
    /// * `gamestate` - The gamestate which is used to access the player and the machines
    pub fn action(&self, restore: bool, gamestate: &mut GameState) -> RLResult {
        const KOMETENEINSCHLAG_NAME: &str = KOMETENEINSCHLAG[0];
        const STROMAUSTFALL_NAME: &str = STROMAUSFALL[0];
        let sender = gamestate.get_screen_sender()?;

        // handle event effects
        match self.name.as_str() {
            KOMETENEINSCHLAG_NAME => {
<<<<<<< HEAD
                Event::send_popup(&self.popup_message, sender, &self.popup_type, &self.name)?;
=======
>>>>>>> 708a719e
                gamestate.machines.iter_mut().for_each(|machine| {
                    // event not triggered if machine is already running
                    if machine.name == "Loch" && machine.state != State::Running {
                        Event::send_popup(
                            &self.popup_message,
                            sender,
                            &self.popup_type,
                            &self.name,
                        );
                        machine.change_state_to(&State::Running);
                    }
                });
            }
            STROMAUSTFALL_NAME => {
<<<<<<< HEAD
                Event::send_popup(&self.popup_message, sender, &self.popup_type, &self.name)?;
=======
>>>>>>> 708a719e
                gamestate.machines.iter_mut().for_each(|machine| {
                    // if machine is running it will be stopped
                    // event not triggered if machine is broken or idling
                    if machine.name == "Stromgenerator" && machine.state == State::Running {
                        Event::send_popup(
                            &self.popup_message,
                            sender,
                            &self.popup_type,
                            &self.name,
                        );
                        machine.change_state_to(&State::Idle);
                    }
                });
            }
            // apply direct resource changes if there are any and the event is not handled above
<<<<<<< HEAD
            _ => {
=======
            (_) => {
                Event::send_popup(&self.popup_message, sender, &self.popup_type, &self.name);
>>>>>>> 708a719e
                if let Some(resources) = self.resources {
                    if restore {
                        gamestate.player.resources_change =
                            gamestate.player.resources_change + resources;
                    } else {
                        gamestate.player.resources_change =
                            gamestate.player.resources_change - resources;
                    }
                }
            }
        }
        info!("Event triggered (restore: {}): {}", restore, self.name);
        Ok(())
    }

    /// Returns the name of the event
    pub fn get_name(&self) -> String {
        self.name.clone()
    }

    /// Deletes due events from the gamestates events vector and adds new events
    /// # Arguments
    /// * `gamestate` - The gamestate which is used to access the events vector
    /// * `context` - The game context which is used to access the current tick
    pub fn update_events(ctx: &Context, gamestate: &mut GameState) -> RLResult {
        if ctx.time.ticks() % 20 == 0 {
            gamestate.events.iter_mut().for_each(|event| {
                event.duration -= 20;
            });

            let old_events = gamestate.events.clone();
            // remove all events which are not active anymore
            gamestate.events.retain(|event| {
                if event.is_active() {
                    true
                } else {
                    info!("Event {} is not active anymore", event.get_name());
                    false
                }
            });
            // restore resources of inactive events
            for event in old_events.iter() {
                if !event.is_active() {
                    if let Some(resources) = event.resources {
                        gamestate.player.resources_change =
                            gamestate.player.resources_change - resources;
                    }
                }
            }
        }
        // have a maximum of one active event
        if ctx.time.ticks() % 100 == 0 {
            // generate new event
            // might not return an event
            let gen_event = Event::event_generator();
            // if event is not none, add it to the gamestates events vector and activate apply its effect
            if let Some(event) = gen_event {
                event.action(false, gamestate)?;
                gamestate.events.push(event);
            }
        }
        Ok(())
    }
}<|MERGE_RESOLUTION|>--- conflicted
+++ resolved
@@ -143,10 +143,6 @@
         // handle event effects
         match self.name.as_str() {
             KOMETENEINSCHLAG_NAME => {
-<<<<<<< HEAD
-                Event::send_popup(&self.popup_message, sender, &self.popup_type, &self.name)?;
-=======
->>>>>>> 708a719e
                 gamestate.machines.iter_mut().for_each(|machine| {
                     // event not triggered if machine is already running
                     if machine.name == "Loch" && machine.state != State::Running {
@@ -161,10 +157,6 @@
                 });
             }
             STROMAUSTFALL_NAME => {
-<<<<<<< HEAD
-                Event::send_popup(&self.popup_message, sender, &self.popup_type, &self.name)?;
-=======
->>>>>>> 708a719e
                 gamestate.machines.iter_mut().for_each(|machine| {
                     // if machine is running it will be stopped
                     // event not triggered if machine is broken or idling
@@ -180,12 +172,8 @@
                 });
             }
             // apply direct resource changes if there are any and the event is not handled above
-<<<<<<< HEAD
             _ => {
-=======
-            (_) => {
                 Event::send_popup(&self.popup_message, sender, &self.popup_type, &self.name);
->>>>>>> 708a719e
                 if let Some(resources) = self.resources {
                     if restore {
                         gamestate.player.resources_change =
