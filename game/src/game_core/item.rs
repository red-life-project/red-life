--- conflicted
+++ resolved
@@ -8,18 +8,6 @@
     info_text: String,
     //image should be a texture, didnt work yet
     img: String,
-<<<<<<< HEAD
-}
-
-impl Default for Item {
-    fn default() -> Self {
-        Self {
-            name: "Default Item".to_string(),
-            info_text: "lock at this info".to_string(),
-            img: "image".to_string(),
-        }
-    }
-=======
     amount: i16,
 }
 impl Item {
@@ -34,5 +22,14 @@
     pub fn change_amount(&mut self, amount: i16) {
         self.amount += amount;
     }
->>>>>>> b8183b75
+}
+
+impl Default for Item {
+    fn default() -> Self {
+        Self {
+            name: "Default Item".to_string(),
+            info_text: "lock at this info".to_string(),
+            img: "image".to_string(),
+        }
+    }
 }