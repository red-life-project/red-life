pub(crate) mod deathscreen;
pub(crate) mod event;
pub(crate) mod item;
pub(crate) mod player;
<<<<<<< HEAD
pub(crate) mod deathscreen;
=======
pub(crate) mod resources;
>>>>>>> 12042631
<|MERGE_RESOLUTION|>--- conflicted
+++ resolved
@@ -1,9 +1,4 @@
 pub(crate) mod deathscreen;
 pub(crate) mod event;
 pub(crate) mod item;
-pub(crate) mod player;
-<<<<<<< HEAD
-pub(crate) mod deathscreen;
-=======
-pub(crate) mod resources;
->>>>>>> 12042631
+pub(crate) mod player;