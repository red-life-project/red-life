<<<<<<< HEAD
use crate::backend::popup_messages::GAME_INFO;
=======
use crate::backend::gamestate::GameState;
use crate::backend::popup_messages::{GAME_INFO, WARNINGS};
>>>>>>> 21abcea1
use crate::backend::rlcolor::RLColor;
use crate::backend::screen::{Popup, StackCommand};
use crate::game_core::item::{Item, BENZIN, GEDRUCKTESTEIL, SUPER_GLUE};
use crate::game_core::resources::Resources;
<<<<<<< HEAD

=======
>>>>>>> 21abcea1
use serde::{Deserialize, Serialize};
use std::sync::mpsc::Sender;
use tracing::info;

/// The current game player, containing its inventory and the current position, air and energy,
/// along with their change rate
#[derive(Clone, Debug, Eq, PartialEq, Serialize, Deserialize)]
pub struct Player {
    /// The current items of the player.
    pub(crate) inventory: Vec<(Item, i32)>,
    pub(crate) position: (usize, usize),
    pub(crate) resources: Resources<u16>,
    pub(crate) resources_change: Resources<i16>,
    /// The current milestone the player has reached.
    pub milestone: usize,
    pub(crate) last_damage: u32,
    pub(crate) match_milestone: i8,
}
impl Default for Player {
    fn default() -> Self {
        info!("Default Player created");
        Self {
            inventory: vec![
                (Item::new(SUPER_GLUE), 0),
                (Item::new(BENZIN), 0),
                (Item::new(GEDRUCKTESTEIL), 0),
            ],
            position: (600, 500),
            resources: Resources {
                oxygen: u16::MAX,
                energy: u16::MAX,
                life: u16::MAX,
            },
            resources_change: Resources {
                oxygen: 0,
                // In release Version this Value should be 0
                energy: -1,
                life: 0,
            },
            milestone: 0,
            last_damage: 0,
            match_milestone: 0,
        }
    }
}

impl Player {
    /// Checks whether the player has taken damage in the past few seconds and if not so start the regeneration
    pub(crate) fn life_regeneration(&mut self, sender: Sender<StackCommand>) {
        match (
            self.resources_change.life,
            self.last_damage,
            self.resources.life,
        ) {
            // If Player has full life and is healing, stop healing, reset last damage
            (change_life, _, u16::MAX) if change_life >= 0 => {
                if self.resources_change.life > 0 {
                    info!("Player has full life, stopping healing");
                }
                self.resources_change.life = 0;
                self.last_damage = 0;
            }
            // If player is healing reset last damage point
            (change_life, last_damage, _) if change_life > 0 && last_damage > 0 => {
                self.last_damage = 0;
            }
            // If player does not take damage and 5 seconds have passed, start healing
            (0, last_damage, _) if last_damage >= 600 => {
                self.resources_change.life += 5;
                self.last_damage = 0;
                let popup = Popup::new(RLColor::GREEN, GAME_INFO[0].to_string(), 5);
<<<<<<< HEAD
                info!("Player startet healing");
=======
>>>>>>> 21abcea1
                sender.send(StackCommand::Popup(popup)).unwrap();
            }
            // If player takes damage, increase last damage point
            (change_life, _, _) if change_life < 0 => self.last_damage = 0,
            // Else, increase last damage point
            _ => self.last_damage += 1,
        }
    }
    pub fn add_item(&mut self, item: Item) {
        self.inventory.iter_mut().for_each(|(i, amount)| {
            if i.name == item.name {
                *amount += 1;
            }
        });
    }
}

#[cfg(test)]
mod test {
    use super::*;
    use crate::backend::gamestate::GameState;
    use crate::backend::screen::Screen;
    use std::sync::mpsc::{channel, Receiver};

    fn setup_gamestate() -> (GameState, Receiver<StackCommand>) {
        let mut gamestate = GameState::default();
        let mut channel = channel();
        gamestate.set_sender(channel.0);
        (gamestate, channel.1)
    }
    #[test]
    fn test_case_one_life_regeneration() {
        let (mut gamestate, _) = setup_gamestate();
        let mut player = Player::default();
        player.resources.life = u16::MAX;
        player.resources_change.life = 5;
        player.last_damage = 1000;
        player.life_regeneration(gamestate.screen_sender.as_ref().unwrap().clone());
        assert_eq!(player.resources_change.life, 0);
        assert_eq!(player.last_damage, 0);
    }

    #[test]
    fn test_case_two_life_regeneration() {
        let (mut gamestate, _) = setup_gamestate();
        let mut player = Player::default();
        player.resources.life = 1000;
        player.resources_change.life = 5;
        player.last_damage = 1000;
        player.life_regeneration(gamestate.screen_sender.as_ref().unwrap().clone());
        assert_eq!(player.last_damage, 0);
    }

    #[test]
    fn test_case_three_life_regeneration() {
        let (mut gamestate, _receiver) = setup_gamestate();
        let mut player = Player::default();
        player.resources.life = 1000;
        player.resources_change.life = 0;
        player.last_damage = 900;
        player.life_regeneration(gamestate.screen_sender.as_ref().unwrap().clone());
        assert_eq!(player.resources_change.life, 5);
        assert_eq!(player.last_damage, 0);
    }

    #[test]
    fn test_case_four_life_regeneration() {
        let (mut gamestate, _) = setup_gamestate();
        let mut player = Player::default();
        player.resources.life = 20000;
        player.last_damage = 400;
        player.resources_change.life = 0;
        player.life_regeneration(gamestate.screen_sender.as_ref().unwrap().clone());
        assert_eq!(player.resources_change.life, 0);
        assert_eq!(player.last_damage, 401);
    }

    #[test]
    fn test_case_five_life_regeneration() {
        let (mut gamestate, _) = setup_gamestate();
        let mut channel = channel();
        gamestate.set_sender(channel.0);
        let mut player = Player::default();
        player.last_damage = 3;
        player.resources_change.life = -1;
        player.life_regeneration(gamestate.screen_sender.as_ref().unwrap().clone());
        assert_eq!(player.resources_change.life, -1);
        assert_eq!(player.last_damage, 0);
    }
}<|MERGE_RESOLUTION|>--- conflicted
+++ resolved
@@ -1,17 +1,10 @@
-<<<<<<< HEAD
-use crate::backend::popup_messages::GAME_INFO;
-=======
 use crate::backend::gamestate::GameState;
 use crate::backend::popup_messages::{GAME_INFO, WARNINGS};
->>>>>>> 21abcea1
 use crate::backend::rlcolor::RLColor;
 use crate::backend::screen::{Popup, StackCommand};
 use crate::game_core::item::{Item, BENZIN, GEDRUCKTESTEIL, SUPER_GLUE};
 use crate::game_core::resources::Resources;
-<<<<<<< HEAD
 
-=======
->>>>>>> 21abcea1
 use serde::{Deserialize, Serialize};
 use std::sync::mpsc::Sender;
 use tracing::info;
@@ -83,10 +76,7 @@
                 self.resources_change.life += 5;
                 self.last_damage = 0;
                 let popup = Popup::new(RLColor::GREEN, GAME_INFO[0].to_string(), 5);
-<<<<<<< HEAD
                 info!("Player startet healing");
-=======
->>>>>>> 21abcea1
                 sender.send(StackCommand::Popup(popup)).unwrap();
             }
             // If player takes damage, increase last damage point
