//!DIESE DATEI IST ZUM TESTEN VON SANDER
use crate::backend::gamestate::GameState;

use crate::machines::machine::Machine;

use crate::backend::constants::gen_all_machines;
use crate::backend::rlcolor::RLColor;
use crate::{draw, RLResult};
use ggez::glam::Vec2;
use ggez::graphics::{Canvas, Mesh, Rect};
use ggez::Context;
use tracing::info;

impl GameState {
    pub fn create_machine(&mut self) {
        info!("Generating all Machines");
        let sender_clone = self.sender.as_mut().unwrap().clone();
<<<<<<< HEAD
        let new_ms = Machine::quick(self, sender_clone.clone())?;
        self.machines.push(new_ms);

        let clone = self.player.inventory.clone();
        let ms_2 = Machine::new(
            self,
            "Oxygen".to_string(),
            Rect {
                x: 600.0,
                y: 300.0,
                w: 100.0,
                h: 100.0,
            },
            vec![
                Trade::new_and_set(
                    "repair_test".to_string(),
                    100,
                    State::Broken,
                    State::Idle,
                    &mut clone.clone(),
                    (2, 2, 2),
                    Item::new(BENZIN),
                    0,
                ),
                Trade::new_and_set(
                    "repair_test".to_string(),
                    100,
                    State::Idle,
                    State::Running,
                    &mut clone.clone(),
                    (0, 1, 2),
                    Item::new(BENZIN),
                    0,
                ),
                Trade::new_and_set(
                    "repair_test".to_string(),
                    100,
                    State::Running,
                    State::Idle,
                    &mut clone.clone(),
                    (0, 0, 0),
                    Item::new(GEDRUCKTESTEIL),
                    1,
                ),
            ],
            Resources {
                oxygen: 10,
                energy: -5,
                life: 0,
            },
            sender_clone,
        )?;

        self.machines.push(ms_2);

        Ok(())
=======
        let all = gen_all_machines();
        for m in &all {
            //code can panic @cargo bene fix
            let new_ms = Machine::new_by_const(self, sender_clone.clone(), m.clone()).unwrap();
            self.areas.push(Box::new(new_ms));
        }
>>>>>>> d7b0912b
    }

    pub fn draw_machines(&self, canvas: &mut Canvas, scale: Vec2, ctx: &mut Context) -> RLResult {
        for machine in &self.machines {
            let image = machine.get_graphic();
            let mut pos = Vec2 {
                x: machine.get_collision_area().x,
                y: machine.get_collision_area().y,
            };
            draw!(canvas, &image, pos, scale);
            let status = Mesh::new_circle(
                ctx,
                ggez::graphics::DrawMode::fill(),
                Vec2::new(0.0, 0.0),
                15.0,
                0.1,
                machine.get_state().into(),
            )?;
            let time = area.get_time_percentage();
            if time > 0. {
                pos.x += 20.;
                pos.y += 20.;
                draw!(canvas, &status, pos, scale);
                // Bar for machine Timer
                pos.x += 50.;
                let rect1 = Mesh::new_rounded_rectangle(
                    ctx,
                    ggez::graphics::DrawMode::fill(),
                    Rect::new(0.0, 0.0, 100.0, 10.0),
                    15.,
                    RLColor::DARK_GREY,
                )?;
                draw!(canvas, &rect1, pos, scale);
                // Bar for current time
                let rect2 = Mesh::new_rounded_rectangle(
                    ctx,
                    ggez::graphics::DrawMode::fill(),
                    Rect::new(0.0, 0.0, 100.0 * time, 10.0),
                    15.,
                    RLColor::LIGHT_BLUE,
                )?;
                draw!(canvas, &rect2, pos, scale);
            }
        }
        Ok(())
    }
}<|MERGE_RESOLUTION|>--- conflicted
+++ resolved
@@ -15,88 +15,29 @@
     pub fn create_machine(&mut self) {
         info!("Generating all Machines");
         let sender_clone = self.sender.as_mut().unwrap().clone();
-<<<<<<< HEAD
-        let new_ms = Machine::quick(self, sender_clone.clone())?;
-        self.machines.push(new_ms);
-
-        let clone = self.player.inventory.clone();
-        let ms_2 = Machine::new(
-            self,
-            "Oxygen".to_string(),
-            Rect {
-                x: 600.0,
-                y: 300.0,
-                w: 100.0,
-                h: 100.0,
-            },
-            vec![
-                Trade::new_and_set(
-                    "repair_test".to_string(),
-                    100,
-                    State::Broken,
-                    State::Idle,
-                    &mut clone.clone(),
-                    (2, 2, 2),
-                    Item::new(BENZIN),
-                    0,
-                ),
-                Trade::new_and_set(
-                    "repair_test".to_string(),
-                    100,
-                    State::Idle,
-                    State::Running,
-                    &mut clone.clone(),
-                    (0, 1, 2),
-                    Item::new(BENZIN),
-                    0,
-                ),
-                Trade::new_and_set(
-                    "repair_test".to_string(),
-                    100,
-                    State::Running,
-                    State::Idle,
-                    &mut clone.clone(),
-                    (0, 0, 0),
-                    Item::new(GEDRUCKTESTEIL),
-                    1,
-                ),
-            ],
-            Resources {
-                oxygen: 10,
-                energy: -5,
-                life: 0,
-            },
-            sender_clone,
-        )?;
-
-        self.machines.push(ms_2);
-
-        Ok(())
-=======
         let all = gen_all_machines();
         for m in &all {
             //code can panic @cargo bene fix
             let new_ms = Machine::new_by_const(self, sender_clone.clone(), m.clone()).unwrap();
             self.areas.push(Box::new(new_ms));
         }
->>>>>>> d7b0912b
     }
 
     pub fn draw_machines(&self, canvas: &mut Canvas, scale: Vec2, ctx: &mut Context) -> RLResult {
-        for machine in &self.machines {
-            let image = machine.get_graphic();
+        for area in &self.areas {
+            let machine = area.get_graphic();
             let mut pos = Vec2 {
-                x: machine.get_collision_area().x,
-                y: machine.get_collision_area().y,
+                x: area.get_collision_area().x,
+                y: area.get_collision_area().y,
             };
-            draw!(canvas, &image, pos, scale);
+            draw!(canvas, &machine, pos, scale);
             let status = Mesh::new_circle(
                 ctx,
                 ggez::graphics::DrawMode::fill(),
                 Vec2::new(0.0, 0.0),
                 15.0,
                 0.1,
-                machine.get_state().into(),
+                area.get_state().into(),
             )?;
             let time = area.get_time_percentage();
             if time > 0. {
