//!DIESE DATEI IST ZUM TESTEN VON SANDER
use crate::backend::gamestate::GameState;

use crate::machines::machine::Machine;

use crate::backend::constants::gen_all_machines;
use crate::backend::rlcolor::RLColor;
use crate::{draw, RLResult};
use ggez::glam::Vec2;
use ggez::graphics::{Canvas, Mesh, Rect};
use ggez::Context;
use tracing::info;

impl GameState {
    pub fn create_machine(&mut self) {
        info!("Generating all Machines");
        let sender_clone = self.sender.as_mut().unwrap().clone();
        let all = gen_all_machines();
        for m in &all {
            //code can panic @cargo bene fix
            let new_ms = Machine::new_by_const(self, sender_clone.clone(), m.clone()).unwrap();
            self.machines.push(new_ms);
        }
    }

    pub fn draw_machines(&self, canvas: &mut Canvas, scale: Vec2, ctx: &mut Context) -> RLResult {
        for machine in &self.machines {
            let image = machine.get_graphic();
            let mut pos = Vec2 {
                x: machine.get_collision_area().x,
                y: machine.get_collision_area().y,
            };
<<<<<<< HEAD
            draw!(canvas, &image, pos, scale);
=======
            draw!(canvas, &machine, pos, scale);
            // Draws the machine status on top of the machine
>>>>>>> d35774b4
            let status = Mesh::new_circle(
                ctx,
                ggez::graphics::DrawMode::fill(),
                Vec2::new(0.0, 0.0),
                15.0,
                0.1,
                machine.get_state().into(),
            )?;
<<<<<<< HEAD
            let time = machine.get_time_percentage();
=======
            // Draws the machine timer on top of the machine
            let time = area.get_time_percentage();
>>>>>>> d35774b4
            if time > 0. {
                pos.x += 20.;
                pos.y += 20.;
                draw!(canvas, &status, pos, scale);
                // Bar for machine Timer
                pos.x += 40.;
                pos.y -= 30.;
                let rect1 = Mesh::new_rounded_rectangle(
                    ctx,
                    ggez::graphics::DrawMode::fill(),
                    Rect::new(0.0, 0.0, 100.0, 10.0),
                    15.,
                    RLColor::DARK_GREY,
                )?;
                draw!(canvas, &rect1, pos, scale);
                // Bar of current time
                let rect2 = Mesh::new_rounded_rectangle(
                    ctx,
                    ggez::graphics::DrawMode::fill(),
                    Rect::new(0.0, 0.0, 100.0 * time, 10.0),
                    15.,
                    RLColor::BLACK,
                )?;
                draw!(canvas, &rect2, pos, scale);
            }
        }
        Ok(())
    }
}<|MERGE_RESOLUTION|>--- conflicted
+++ resolved
@@ -30,12 +30,8 @@
                 x: machine.get_collision_area().x,
                 y: machine.get_collision_area().y,
             };
-<<<<<<< HEAD
             draw!(canvas, &image, pos, scale);
-=======
-            draw!(canvas, &machine, pos, scale);
             // Draws the machine status on top of the machine
->>>>>>> d35774b4
             let status = Mesh::new_circle(
                 ctx,
                 ggez::graphics::DrawMode::fill(),
@@ -44,12 +40,8 @@
                 0.1,
                 machine.get_state().into(),
             )?;
-<<<<<<< HEAD
+            // Draws the machine timer on top of the machine
             let time = machine.get_time_percentage();
-=======
-            // Draws the machine timer on top of the machine
-            let time = area.get_time_percentage();
->>>>>>> d35774b4
             if time > 0. {
                 pos.x += 20.;
                 pos.y += 20.;
