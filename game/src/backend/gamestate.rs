--- conflicted
+++ resolved
@@ -181,7 +181,6 @@
             "Could not find asset with name {}",
             name
         )))
-
     }
     pub fn check_on_milestone(&mut self, milestone_machines: Vec<String>) {
         let running_machine = self
@@ -254,16 +253,13 @@
             scale
         );
         self.draw_resources(&mut canvas, scale, ctx)?;
-<<<<<<< HEAD
         self.draw_mashiens(&mut canvas, scale, ctx)?;
-
-=======
         #[cfg(debug_assertions)]
         {
             let fps = graphics::Text::new(format!("FPS: {}", ctx.time.fps()));
             draw!(canvas, &fps, Vec2::new(0.0, 0.0), scale);
         }
->>>>>>> 7aa08d8c
+
         canvas.finish(ctx)?;
         Ok(())
     }
