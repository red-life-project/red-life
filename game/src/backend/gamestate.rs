//! Contains the game logic, updates the game and draws the current board
use crate::backend::constants::{COLORS, HANDBOOK_TEXT};
use crate::backend::constants::{DESIRED_FPS, MAP_BORDER, RESOURCE_POSITION};
use crate::backend::rlcolor::RLColor;
use crate::backend::screen::{Popup, StackCommand};
use crate::backend::utils::get_scale;
use crate::backend::utils::*;
use crate::backend::{error::RLError, screen::Screen};
use crate::game_core::event::Event;
use crate::game_core::infoscreen::DeathReason::Both;
use crate::game_core::infoscreen::InfoScreen;
use crate::game_core::item::Item;
use crate::game_core::player::Player;
use crate::game_core::resources::Resources;
use crate::languages::german::RESOURCE_NAME;
use crate::machines::machine::Machine;
use crate::machines::machine::State::Broken;
use crate::{draw, RLResult};
use ggez::glam::Vec2;
use ggez::graphics::{Canvas, Image, TextFragment};
use ggez::graphics::{DrawMode, Mesh, Rect};
use ggez::input::mouse::CursorIcon::Text;
use ggez::{graphics, Context};
use serde::{Deserialize, Serialize};
use std::collections::HashMap;
use std::fs;
use std::fs::read_dir;
use std::sync::mpsc::{channel, Receiver, Sender};
use tracing::info;

pub enum GameCommand {
    AddItems(Vec<(Item, i32)>),
    ResourceChange(Resources<i16>),
    Milestone(),
    Winning(),
}

/// This is the game state. It contains all the data that is needed to run the game.
#[derive(Debug, Default, Serialize, Deserialize)]
pub struct GameState {
    /// Contains the current player position, resources(air, energy, life) and the inventory and their change rates
    pub player: Player,
    pub(crate) events: Vec<Event>,
    pub machines: Vec<Machine>,
    #[serde(skip)]
    assets: HashMap<String, Image>,
    #[serde(skip)]
    pub(crate) screen_sender: Option<Sender<StackCommand>>,
    #[serde(skip)]
    pub(crate) receiver: Option<Receiver<GameCommand>>,
    #[serde(skip)]
    pub(crate) sender: Option<Sender<GameCommand>>,
    pub handbook_visible: bool,
}

impl PartialEq for GameState {
    fn eq(&self, other: &Self) -> bool {
        self.player == other.player && self.player.milestone == other.player.milestone
    }
}

impl GameState {
    pub(crate) fn get_screen_sender(&mut self) -> RLResult<&mut Sender<StackCommand>> {
        self.screen_sender.as_mut().ok_or(RLError::InitError(
            "No Screen Sender found. The game was not initialized properly".to_string(),
        ))
    }

    pub(crate) fn get_receiver(&mut self) -> RLResult<&Receiver<GameCommand>> {
        self.receiver.as_ref().ok_or(RLError::InitError(
            "No Receiver found. The game was not initialized properly".to_string(),
        ))
    }

    /// Creates a new game state at the beginning of the game and after every loading.
    /// It loads all the assets and creates the areas of the machines.
    pub fn new(ctx: &mut Context) -> RLResult<Self> {
        info!("Creating new gamestate");
        let (sender, receiver) = channel();
        let mut result = GameState::default();
        result.sender = Some(sender);
        result.receiver = Some(receiver);
        result.init(ctx)?;
        Ok(result)
    }
    /// Gets called every tick in the update fn to update the internal game logic.
    /// It updates the player resources, checks on the current milestone if the player has reached a new one
    /// and checks if the player has died.
    pub fn tick(&mut self, ctx: &mut Context) -> RLResult {
        // TODO: Remove this if fixed
        assert!(self.receiver.is_some(), "No receiver found");
        // Update Resources
        self.player.resources = self
            .player
            .resources
            .into_iter()
            .zip(self.player.resources_change.into_iter())
            .map(|(a, b)| a.saturating_add_signed(b))
            .collect::<Resources<_>>();

        // Everything inside will only be checked every 15 ticks
        match ctx.time.ticks() % 15 {
            3 => {
                // Check if the player is dead
                if let Some(empty_resource) = Resources::get_death_reason(&self.player.resources) {
                    match empty_resource {
                        Both => self.player.resources_change.life = -20,
                        _ => self.player.resources_change.life = -10,
                    }
                    if self.player.resources.life == 0 {
                        let gamestate = GameState::load(true).unwrap_or_default();
                        gamestate.save(false)?;
                        let cloned_sender = self.get_screen_sender()?.clone();
                        self.get_screen_sender()?.send(StackCommand::Push(Box::new(
                            InfoScreen::new_deathscreen(empty_resource, cloned_sender),
                        )))?;
                    };
                }
            }
            9 => {
                // process received GameCommands
                if let Ok(msg) = self.get_receiver()?.try_recv() {
                    match msg {
                        GameCommand::ResourceChange(new_rs) => {
                            self.player.resources_change = self.player.resources_change + new_rs;
                        }
                        GameCommand::AddItems(item) => {

                            //TODO: Issue #174
                        }
                        GameCommand::Milestone() => {
                            self.get_current_milestone(ctx);
                        }
                        GameCommand::Winning() => match self.player.milestone {
                            0 => {
                                let sender = self.get_screen_sender()?;
                                let popup = Popup::new(RLColor::GREEN, "Die Nachricht kann nicht gesendet werden solange das System nicht wiederhergestellt ist".to_string(), 5);
                                sender.send(StackCommand::Popup(popup)).unwrap()
                            }
                            1 => {
                                self.player.milestone += 1;
                                self.get_current_milestone(ctx)
                            }
                            _ => {}
                        },
                        _ => {}
                    };
                }
            }
            _ => {}
        }
        // Regenerate life if applicable
        self.player
            .life_regeneration(&self.screen_sender.as_ref().unwrap().clone());
        self.machines.iter_mut().for_each(|a| a.tick(1));

        Ok(())
    }

    /// Paints the current resource level of air, energy and life as a bar on the screen and
    /// draws the amount of every resource in the inventory.
    fn draw_resources(&self, canvas: &mut Canvas, scale: Vec2, ctx: &mut Context) -> RLResult {
        self.player
            .resources
            .into_iter()
            .enumerate()
            .map(|(i, resource)| -> RLResult<()> {
                let mut color = COLORS[i];
                if i == 2 && self.player.resources_change.life > 0 {
                    color = RLColor::GREEN;
                };
                let rect = Rect::new(RESOURCE_POSITION[i], 961.0, resource as f32 * 0.00435, 12.6);
                let mesh = Mesh::new_rounded_rectangle(ctx, DrawMode::fill(), rect, 3.0, color)?;
                draw!(canvas, &mesh, scale);
                let text = graphics::Text::new(format!(
                    "{}: {:.1}",
                    RESOURCE_NAME[i],
                    (resource as f32 / u16::MAX as f32) * 100.0
                ));
                draw!(
                    canvas,
                    &text,
                    Vec2::new(RESOURCE_POSITION[i] + 20.0, 961.0),
                    scale
                );
                Ok(())
            })
            .for_each(drop);
        Ok(())
    }
    /// draws the handbook while pressing the H key
    pub fn draw_handbook(&self, canvas: &mut Canvas, ctx: &mut Context) {
        let scale = get_scale(ctx);
        let image = self.assets.get("Handbook.png").unwrap();
        draw!(canvas, image, Vec2::new(700.0, 300.0), scale);
        let trade_text = self
            .machines
            .iter()
            .map(|machine| {
                machine
                    .trades
                    .iter()
                    .map(|trade| (trade.name.clone(), trade.cost.clone()))
            })
            .flatten()
            .collect::<Vec<(String, Vec<(Item, i32)>)>>();
        trade_text
            .into_iter()
            .enumerate()
            .for_each(|(number, trade)| {
                let mut text = format!("{}: ", trade.0);
                trade.1.iter().for_each(|item| {
                    text.push_str(&format!("{}: {}, ", item.0.name, item.1));
                });
                let mut graphic_text =
                    graphics::Text::new(TextFragment::new(text).color(RLColor::BLACK));
                graphic_text.set_scale(15.0);
                draw!(
                    canvas,
                    &graphic_text,
                    Vec2::new(800.0, 400.0 + (number * 20) as f32),
                    scale
                );
            });
    }
    /// Iterates trough the inventory and draws the amount of every item in the inventory.
    fn draw_items(&self, canvas: &mut Canvas, ctx: &mut Context) -> RLResult {
        self.player
            .inventory
            .clone()
            .into_iter()
            .enumerate()
            .map(|(i, (item, amount))| {
                let img = self.assets.get(item.img.as_str()).unwrap();
                let position = (990., 955.);
                let scale = get_scale(ctx);
                draw!(
                    canvas,
                    img,
                    Vec2::new(position.0 + (i * 65) as f32, position.1),
                    scale
                );
                draw!(
                    canvas,
                    &graphics::Text::new(format!("{}", amount)),
                    Vec2::new(position.0 + (i * 63) as f32, position.1),
                    scale
                );
            })
            .for_each(drop);
        Ok(())
    }
    /// Loads the assets. Has to be called before drawing the game.
    pub(crate) fn init(&mut self, ctx: &mut Context) -> RLResult {
        info!("Loading assets");
        read_dir("assets")?.for_each(|file| {
            let file = file.unwrap();
            let bytes = fs::read(file.path()).unwrap();
            let name = file.file_name().into_string().unwrap();
            self.assets
                .insert(name, Image::from_bytes(ctx, bytes.as_slice()).unwrap());
        });

        if self.assets.is_empty() {
            return Err(RLError::AssetError("Could not find assets!".to_string()));
        }
        let (sender, receiver) = channel();
        self.sender = Some(sender);
        self.receiver = Some(receiver);
        Ok(())
    }
    pub(crate) fn init_all_machines(&mut self) {
        let machine_assets: Vec<Vec<Image>> = self
            .machines
            .iter()
            .map(|m| m.name.clone())
            .map(|name| {
                if self.assets.contains_key(&format!("{name}.png")) {
                    vec![self.assets.get(&format!("{name}.png")).unwrap().clone()]
                } else {
                    vec![
                        self.assets
                            .get(&format!("{name}_Broken.png"))
                            .unwrap()
                            .clone(),
                        self.assets
                            .get(&format!("{name}_Idle.png"))
                            .unwrap()
                            .clone(),
                        self.assets
                            .get(&format!("{name}_Running.png"))
                            .unwrap()
                            .clone(),
                    ]
                }
            })
            .collect();
        self.machines
            .iter_mut()
            .zip(machine_assets)
            .for_each(|(m, a)| {
                m.init(
                    a.as_slice(),
                    self.sender.clone().unwrap(),
                    self.screen_sender.clone().unwrap(),
                );
            });
    }

    /// Saves the active game state to a file. The boolean value "milestone" determines whether this is a milestone or an autosave.
    /// If the file already exists, it will be overwritten.
    /// # Arguments
    /// * `milestone` - Boolean value that determines whether this is a milestone save or an autosave.
    pub(crate) fn save(&self, milestone: bool) -> RLResult {
        let save_data = serde_yaml::to_string(self)?;
        // Create the folder if it doesn't exist
        fs::create_dir_all("./saves")?;
        if milestone {
            fs::write("./saves/milestone.yaml", save_data)?;
            info!("Saved gamestate as milestone");
        } else {
            fs::write("./saves/autosave.yaml", save_data)?;
            info!("Saved gamestate as autosave");
        }
        Ok(())
    }
    /// Loads a game state from a file. The boolean value "milestone" determines whether this is a milestone or an autosave.
    /// If the file doesn't exist, it will return a default game state.
    /// # Arguments
    /// * `milestone` - Whether to load the milestone or the autosave
    pub fn load(milestone: bool) -> RLResult<GameState> {
        let save_data = if milestone {
            info!("Loading milestone...");
            fs::read_to_string("./saves/milestone.yaml")
        } else {
            info!("Loading autosave...");
            fs::read_to_string("./saves/autosave.yaml")
        }?;
        let mut game_state: GameState = serde_yaml::from_str(&save_data)?;

        Ok(game_state)
    }
    /// Returns the area the player needs to stand in to interact with a machine
    pub(crate) fn get_interactable(&mut self) -> Option<&mut Machine> {
        self.machines
            .iter_mut()
            .find(|machine| machine.is_interactable(self.player.position))
    }

    /// Returns if the player would collide with a border if they moved in the given direction
    /// # Arguments
    /// * `next_player_pos` - The direction the player wants to move
    fn border_collision_detection(next_player_pos: (usize, usize)) -> bool {
        next_player_pos.0 >= MAP_BORDER[0] // Right border
            || next_player_pos.1 >= MAP_BORDER[1] // Bottom border
            || next_player_pos.0 <= MAP_BORDER[2] // Left border
            || next_player_pos.1 <= MAP_BORDER[3] // Top border
    }
    /// Returns a boolean indicating whether the player would collide with a machine or border if they moved in the given direction
    ///
    /// # Arguments
    /// * `next_player_pos` - A tuple containing the next position of the player
    pub(crate) fn collision_detection(&self, next_player_pos: (usize, usize)) -> bool {
        self.machines
            .iter()
            .map(|area| area.hitbox)
            .any(|area| is_colliding(next_player_pos, &area))
            || Self::border_collision_detection(next_player_pos)
    }
    /// Returns the asset if it exists
    /// # Arguments
    /// * `name` - The name of the asset
    pub fn get_asset(&self, name: &str) -> RLResult<&Image> {
        self.assets.get(name).ok_or(RLError::AssetError(format!(
            "Could not find asset with name {}",
            name
        )))
    }
    /// Checks if the milestone is reached which means the vec of repaired machines
    /// contain the vec of machines needed to reach the next milestone.
    /// # Arguments
    /// * `milestone_machines` - A vec of machines needed to reach the next milestone
<<<<<<< HEAD
    pub fn check_on_milestone(&mut self, milestone_machines: Vec<String>) {
=======
    pub fn check_on_milestone_machines(&mut self, milestone_machines: Vec<String>) -> bool {
        //let a = self.areas.get(0).unwrap().deref(); erst einfügen, wenn man es auch benutzt

>>>>>>> 60e70651
        let running_machine = self
            .machines
            .iter()
            .filter(|m| m.state != Broken)
            .map(|m| &m.name)
            .collect::<Vec<&String>>();

        if milestone_machines
            .iter()
            .all(|machine| running_machine.contains(&machine))
        {
            return true;
        }
        return false;
    }
    /// Decides what happens if a certain milestone is reached
    /// divided into 3 milestones
    fn get_current_milestone(&mut self, ctx: &mut Context) {
        match self.player.milestone {
            0 => {
                if self.player.match_milestone == 0 {
                    self.player.resources_change.oxygen = -1;
                    self.player.resources_change.energy = -1;
                    self.player.last_damage = 0;
                    self.events = Vec::new();
                    self.player.match_milestone = 1;
                }
<<<<<<< HEAD
                self.check_on_milestone(vec![
                    "Sauerstoffgenerator".to_string(),
=======
                Event::update_events(ctx, self);
                if self.check_on_milestone_machines(vec![
                    "Oxygen".to_string(),
>>>>>>> 60e70651
                    "Stromgenerator".to_string(),
                ]) {
                    self.player.milestone += 1;
                    info!("Player reached milestone {}", self.player.milestone);
                    self.save(true).unwrap();
                }
            }
            2 => {
                info!("Player won the Game");
                self.player.milestone += 1;
                self.save(true).unwrap();
                self.save(false).unwrap();
                let cloned_sender = self.screen_sender.as_mut().unwrap().clone();
                self.screen_sender
                    .as_mut()
                    .expect("No Screensender")
                    .send(StackCommand::Push(Box::new(InfoScreen::new_winningscreen(
                        cloned_sender,
                    ))))
                    .expect("Show Winning Screen");
            }
            _ => {}
        }
    }
    /// Deletes all files in the directory saves, returns Ok if saves directory does not exist
    pub(crate) fn delete_saves() -> RLResult {
        info!("deleting saves");
        let existing_files = fs::read_dir("./saves");
        if existing_files.is_err() {
            return Ok(());
        }
        for entry in existing_files? {
            let file = entry?;
            if file.metadata()?.is_file() {
                fs::remove_file(file.path())?;
            }
        }
        Ok(())
    }
}

impl Screen for GameState {
    /// Updates the game and handles input. Returns `StackCommand::Pop` when Escape is pressed.
    fn update(&mut self, ctx: &mut Context) -> RLResult {
        if ctx.time.check_update_time(DESIRED_FPS) {
            self.tick(ctx)?;
            self.move_player(ctx)?;
            Event::update_events(ctx, self);
        }
        Ok(())
    }
    /// Draws the game state to the screen.
    fn draw(&self, ctx: &mut Context) -> RLResult {
        let scale = get_scale(ctx);
        let mut canvas = Canvas::from_frame(ctx, graphics::Color::from([0.1, 0.2, 0.3, 1.0]));
        let background = self.get_asset("basis.png")?;
        canvas.draw(background, graphics::DrawParam::default().scale(scale));
        let player = self.get_asset("player.png")?;
        draw!(
            canvas,
            player,
            Vec2::from([self.player.position.0 as f32, self.player.position.1 as f32]),
            scale
        );
        self.draw_resources(&mut canvas, scale, ctx)?;
        self.draw_machines(&mut canvas, scale, ctx)?;
        self.draw_items(&mut canvas, ctx)?;
        if self.handbook_visible {
            self.draw_handbook(&mut canvas, ctx);
        }
        #[cfg(debug_assertions)]
        {
            let fps = graphics::Text::new(format!("FPS: {}", ctx.time.fps()));
            draw!(canvas, &fps, Vec2::new(0.0, 0.0), scale);
        }

        canvas.finish(ctx)?;
        Ok(())
    }
    fn set_sender(&mut self, sender: Sender<StackCommand>) {
        self.screen_sender = Some(sender);
        self.init_all_machines();
    }
}

#[cfg(test)]
mod test {
    use super::*;

    #[test]
    fn test_gamestate() {
        let _gamestate = GameState::default();
    }

    #[test]
    fn test_save_autosave() {
        let gamestate = GameState::default();
        gamestate.save(false).unwrap();
    }

    #[test]
    fn test_save_milestone() {
        let gamestate = GameState::default();
        gamestate.save(true).unwrap();
    }

    #[test]
    fn test_load_autosave() {
        GameState::default().save(false).unwrap();
        let _gamestate_loaded = GameState::load(false).unwrap();
    }

    #[test]
    fn test_load_milestone() {
        GameState::default().save(true).unwrap();
        let _gamestate_loaded = GameState::load(true).unwrap();
    }

    #[test]
    fn test_delete_saves() {
        GameState::delete_saves().unwrap();
    }
}<|MERGE_RESOLUTION|>--- conflicted
+++ resolved
@@ -380,13 +380,9 @@
     /// contain the vec of machines needed to reach the next milestone.
     /// # Arguments
     /// * `milestone_machines` - A vec of machines needed to reach the next milestone
-<<<<<<< HEAD
-    pub fn check_on_milestone(&mut self, milestone_machines: Vec<String>) {
-=======
     pub fn check_on_milestone_machines(&mut self, milestone_machines: Vec<String>) -> bool {
         //let a = self.areas.get(0).unwrap().deref(); erst einfügen, wenn man es auch benutzt
 
->>>>>>> 60e70651
         let running_machine = self
             .machines
             .iter()
@@ -414,14 +410,9 @@
                     self.events = Vec::new();
                     self.player.match_milestone = 1;
                 }
-<<<<<<< HEAD
-                self.check_on_milestone(vec![
-                    "Sauerstoffgenerator".to_string(),
-=======
                 Event::update_events(ctx, self);
                 if self.check_on_milestone_machines(vec![
                     "Oxygen".to_string(),
->>>>>>> 60e70651
                     "Stromgenerator".to_string(),
                 ]) {
                     self.player.milestone += 1;
@@ -469,7 +460,6 @@
         if ctx.time.check_update_time(DESIRED_FPS) {
             self.tick(ctx)?;
             self.move_player(ctx)?;
-            Event::update_events(ctx, self);
         }
         Ok(())
     }
