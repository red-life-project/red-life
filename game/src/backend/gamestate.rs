use crate::backend::area::Area;
use crate::backend::screen::StackCommand;
use crate::backend::utils::{get_scale, is_colliding};
use crate::backend::{error::RLError, screen::Screen};
use crate::game_core::deathscreen::DeathScreen;
use crate::game_core::event::Event;
use crate::game_core::player::Player;
use crate::game_core::resources::Resources;
use crate::machines::machine::State::Broken;
use crate::machines::machine::{Maschine, State};
use crate::{draw, RLResult};
use ggez::glam::Vec2;
use ggez::graphics::{Canvas, Color, Image};
use ggez::graphics::{DrawMode, Mesh, Rect};
use ggez::{graphics, Context};
use serde::{Deserialize, Serialize};
use std::collections::HashMap;
use std::fs;
use std::fs::read_dir;
use std::sync::mpsc::Sender;

const RESOURCE_POSITION: [f32; 3] = [316.0, 639.0, 1373.0];
const RESOURCE_NAME: [&str; 3] = ["Luft", "Energie", "Leben"];
const COLORS: [(u8, u8, u8); 3] = [(51, 51, 204), (186, 158, 19), (102, 24, 18)];

/// This is the game state. It contains all the data that is needed to run the game.
#[derive(Debug, Default, Serialize, Deserialize)]
pub struct GameState {
    /// Contains the current player position, resources(air, energy, life) and the inventory and their change rates
    pub player: Player,
    /// The current milestone the player has reached.
    milestone: usize,
    pub machines: Vec<Maschine>,
    events: Vec<Event>,
    #[serde(skip)]
    assets: HashMap<String, Image>,
    #[serde(skip)]
    areas: Vec<Box<dyn Area>>,
    #[serde(skip)]
    pub(crate) screen_sender: Option<Sender<StackCommand>>,
}

impl PartialEq for GameState {
    fn eq(&self, other: &Self) -> bool {
        self.player == other.player
            && self.milestone == other.milestone
            && self.machines == other.machines
    }
}

impl GameState {
    pub fn new(ctx: &mut Context) -> RLResult<Self> {
        let mut result = GameState::default();
        result.load_assets(ctx)?;
        Ok(result)
    }
    pub fn tick(&mut self) -> Option<StackCommand> {
        // Iterate over every resource and add the change rate to the current value
        self.get_current_milestone();
        self.player.resources = Resources::from_iter(
            self.player
                .resources
                .into_iter()
                .zip(self.player.resources_change.into_iter())
                .map(|(a, b)| a.saturating_add_signed(b)),
        );
        // Check if player is able to regenerate life
        self.player
            .life_regeneration(self.screen_sender.as_ref().unwrap().clone());
        // Check if the player is dead
        if let Some(empty_resource) = Resources::get_death_reason(&self.player.resources) {
            self.player.resources_change.life = -10;
            if self.player.resources.life == 0 {
                let gamestate = GameState::load(true).unwrap_or_default();
                gamestate.save(false).unwrap();
                return Some(StackCommand::Push(Box::new(DeathScreen::new(
                    empty_resource,
                ))));
            };
        }
        None
    }

    /// Paints the current resource level of air, energy and life as a bar on the screen.
    fn draw_resources(&self, canvas: &mut Canvas, scale: Vec2, ctx: &mut Context) -> RLResult {
        self.player
            .resources
            .into_iter()
            .enumerate()
            .map(|(i, resource)| -> RLResult<()> {
                let scale = get_scale(ctx);
                let rect = Rect::new(RESOURCE_POSITION[i], 961.0, resource as f32 * 0.00435, 12.6);
                let mesh = Mesh::new_rounded_rectangle(
                    ctx,
                    DrawMode::fill(),
                    rect,
                    3.0,
                    Color::from(COLORS[i]),
                )?;
                draw!(canvas, &mesh, scale);
                let text = graphics::Text::new(format!(
                    "{}: {:.1}",
                    RESOURCE_NAME[i],
                    (resource as f32 / u16::MAX as f32) * 100.0
                ));
                draw!(
                    canvas,
                    &text,
                    Vec2::new(RESOURCE_POSITION[i] + 20.0, 961.0),
                    scale
                );
                Ok(())
            })
            .for_each(drop);
        Ok(())
    }
    /// Loads the assets. Has to be called before drawing the game.
    pub(crate) fn load_assets(&mut self, ctx: &mut Context) -> RLResult {
        read_dir("assets")?.for_each(|file| {
            let file = file.unwrap();
            let bytes = fs::read(file.path()).unwrap();
            let name = file.file_name().into_string().unwrap();
            self.assets
                .insert(name, Image::from_bytes(ctx, bytes.as_slice()).unwrap());
        });
        if self.assets.is_empty() {
            return Err(RLError::AssetError("Could not find assets!".to_string()));
        }
        Ok(())
    }

    /// Saves the active game state to a file. The boolean value "milestone" determines whether this is a milestone or an autosave.
    /// If the file already exists, it will be overwritten.
    pub(crate) fn save(&self, milestone: bool) -> RLResult {
        let save_data = serde_yaml::to_string(self)?;
        // Create the folder if it doesn't exist
        fs::create_dir_all("./saves")?;
        if milestone {
            fs::write("./saves/milestone.yaml", save_data)?;
        } else {
            fs::write("./saves/autosave.yaml", save_data)?;
        }
        Ok(())
    }
    /// Loads a game state from a file. The boolean value "milestone" determines whether this is a milestone or an autosave.
    /// If the file doesn't exist, it will return a default game state.
    pub fn load(milestone: bool) -> RLResult<GameState> {
        let save_data = if milestone {
            fs::read_to_string("./saves/milestone.yaml")
        } else {
            fs::read_to_string("./saves/autosave.yaml")
        }?;
        let game_state: GameState = serde_yaml::from_str(&save_data)?;
        Ok(game_state)
    }

    pub(crate) fn get_interactable(&self) -> Option<&Box<dyn Area>> {
        self.areas
            .iter()
            .find(|area| area.is_interactable(self.player.position))
    }

    /// Returns if the player would collide with a border if they moved in the given direction
    fn border_collision_detection(next_player_pos: (usize, usize)) -> bool {
        next_player_pos.0 >= 1785
            || next_player_pos.1 >= 896
            || next_player_pos.0 <= 280
            || next_player_pos.1 <= 225
    }
    /// Returns a boolean indicating whether the player would collide with a machine or border if they moved in the given direction
    ///
    /// # Arguments
    /// * `next_player_pos` - A tuple containing the next position of the player
    pub(crate) fn collision_detection(&self, next_player_pos: (usize, usize)) -> bool {
        self.areas
            .iter()
            .map(|area| area.get_collision_area())
            .any(|area| is_colliding(next_player_pos, &area))
            || Self::border_collision_detection(next_player_pos)
    }
    /// Returns the asset if it exists
    fn get_asset(&self, name: &str) -> RLResult<&Image> {
        self.assets.get(name).ok_or(RLError::AssetError(format!(
            "Could not find asset with name {}",
            name
        )))
    }
<<<<<<< HEAD
    /// Deletes all files in the directory saves, returns Ok if saves directory does not exist
    pub(crate) fn delete_saves() -> RLResult {
        let existing_files = fs::read_dir("./saves");
        if existing_files.is_err() {
            return Ok(());
        }
        for entry in existing_files? {
            let file = entry?;
            if file.metadata()?.is_file() {
                fs::remove_file(file.path())?;
            }
        }
        Ok(())
=======
    pub fn check_on_milestone(&mut self, milestone_machines: Vec<String>) {
        let running_machine = self
            .machines
            .iter()
            .filter(|machine| machine.state != Broken)
            .map(|m| m.name.clone())
            .collect::<Vec<String>>();
        if milestone_machines
            .iter()
            .all(|machine| running_machine.contains(&machine.to_string()))
        {
            self.milestone += 1;
            self.save(true).unwrap();
        }
    }
    fn get_current_milestone(&mut self) {
        match self.milestone {
            1 => {
                self.check_on_milestone(vec![
                    "Sauerstoffgenerator".to_string(),
                    "Stromgenerator".to_string(),
                ]);
            }
            2 => {
                self.check_on_milestone(vec!["Kommunikationsmodul".to_string()]);
            }
            _ => {}
        }
>>>>>>> 66b34416
    }
}

impl Screen for GameState {
    /// Updates the game and handles input. Returns StackCommand::Pop when Escape is pressed.
    fn update(&mut self, ctx: &mut Context) -> RLResult<StackCommand> {
        const DESIRED_FPS: u32 = 60;
        if ctx.time.check_update_time(DESIRED_FPS) {
            if let Some(death) = self.tick() {
                return Ok(death);
            }
            return self.move_player(ctx);
        }
        Ok(StackCommand::None)
    }
    /// Draws the game state to the screen.
    fn draw(&self, ctx: &mut Context) -> RLResult {
        let scale = get_scale(ctx);
        let mut canvas = Canvas::from_frame(ctx, graphics::Color::from([0.1, 0.2, 0.3, 1.0]));
        let background = self.get_asset("basis.png")?;
        canvas.draw(background, graphics::DrawParam::default().scale(scale));
        let player = self.get_asset("player.png")?;
        draw!(
            canvas,
            player,
            Vec2::from([self.player.position.0 as f32, self.player.position.1 as f32]),
            scale
        );
        self.draw_resources(&mut canvas, scale, ctx)?;
        #[cfg(debug_assertions)]
        {
            let fps = graphics::Text::new(format!("FPS: {}", ctx.time.fps()));
            draw!(canvas, &fps, Vec2::new(0.0, 0.0), scale);
        }
        canvas.finish(ctx)?;
        Ok(())
    }
    fn set_sender(&mut self, sender: Sender<StackCommand>) {
        self.screen_sender = Some(sender);
    }
}

#[cfg(test)]
mod test {
    use super::*;

    #[test]
    fn test_gamestate() {
        let gamestate = GameState::default();
    }

    #[test]
    fn test_save_autosave() {
        let gamestate = GameState::default();
        gamestate.save(false).unwrap();
    }

    #[test]
    fn test_save_milestone() {
        let gamestate = GameState::default();
        gamestate.save(true).unwrap();
    }

    #[test]
    fn test_load_autosave() {
        GameState::default().save(false).unwrap();
        let gamestate_loaded = GameState::load(false).unwrap();
    }

    #[test]
    fn test_load_milestone() {
        GameState::default().save(true).unwrap();
        let gamestate_loaded = GameState::load(true).unwrap();
    }
    #[test]
    fn test_delete_saves() {
        GameState::delete_saves().unwrap();
    }
}<|MERGE_RESOLUTION|>--- conflicted
+++ resolved
@@ -22,7 +22,6 @@
 const RESOURCE_POSITION: [f32; 3] = [316.0, 639.0, 1373.0];
 const RESOURCE_NAME: [&str; 3] = ["Luft", "Energie", "Leben"];
 const COLORS: [(u8, u8, u8); 3] = [(51, 51, 204), (186, 158, 19), (102, 24, 18)];
-
 /// This is the game state. It contains all the data that is needed to run the game.
 #[derive(Debug, Default, Serialize, Deserialize)]
 pub struct GameState {
@@ -185,21 +184,6 @@
             name
         )))
     }
-<<<<<<< HEAD
-    /// Deletes all files in the directory saves, returns Ok if saves directory does not exist
-    pub(crate) fn delete_saves() -> RLResult {
-        let existing_files = fs::read_dir("./saves");
-        if existing_files.is_err() {
-            return Ok(());
-        }
-        for entry in existing_files? {
-            let file = entry?;
-            if file.metadata()?.is_file() {
-                fs::remove_file(file.path())?;
-            }
-        }
-        Ok(())
-=======
     pub fn check_on_milestone(&mut self, milestone_machines: Vec<String>) {
         let running_machine = self
             .machines
@@ -228,7 +212,20 @@
             }
             _ => {}
         }
->>>>>>> 66b34416
+    }
+    /// Deletes all files in the directory saves, returns Ok if saves directory does not exist
+    pub(crate) fn delete_saves() -> RLResult {
+        let existing_files = fs::read_dir("./saves");
+        if existing_files.is_err() {
+            return Ok(());
+        }
+        for entry in existing_files? {
+            let file = entry?;
+            if file.metadata()?.is_file() {
+                fs::remove_file(file.path())?;
+            }
+        }
+        Ok(())
     }
 }
 
