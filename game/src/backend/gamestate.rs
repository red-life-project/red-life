use crate::backend::area::Area;
use crate::backend::rlcolor::RLColor;
use crate::backend::screen::StackCommand;
use crate::backend::utils::{get_scale, is_colliding};
use crate::backend::{error::RLError, screen::Screen};
use crate::game_core::deathscreen::DeathReason::Both;
use crate::game_core::deathscreen::DeathScreen;
use crate::game_core::event::{Event, NO_CHANGE};
use crate::game_core::player::Player;
use crate::game_core::resources::Resources;
use crate::{draw, RLResult};
use ggez::glam::Vec2;
use ggez::graphics::{Canvas, Color, Image};
use ggez::graphics::{DrawMode, Mesh, Rect};
use ggez::{graphics, Context};
use serde::{Deserialize, Serialize};
use std::collections::HashMap;
use std::fs;
use std::fs::read_dir;
use std::ops::Deref;
use std::sync::mpsc::Sender;
use tracing::info;

const RESOURCE_POSITION: [f32; 3] = [316.0, 639.0, 1373.0];
const RESOURCE_NAME: [&str; 3] = ["Luft", "Energie", "Leben"];
const COLORS: [Color; 3] = [RLColor::BLUE, RLColor::GOLD, RLColor::DARK_RED];
/// This is the game state. It contains all the data that is needed to run the game.
#[derive(Debug, Default, Serialize, Deserialize)]
pub struct GameState {
    /// Contains the current player position, resources(air, energy, life) and the inventory and their change rates
    pub player: Player,
    events: Vec<Event>,
    #[serde(skip)]
    assets: HashMap<String, Image>,
    #[serde(skip)]
    pub areas: Vec<Box<dyn Area>>,
    #[serde(skip)]
    pub(crate) screen_sender: Option<Sender<StackCommand>>,
}

impl PartialEq for GameState {
    fn eq(&self, other: &Self) -> bool {
        self.player == other.player && self.player.milestone == other.player.milestone
    }
}

impl GameState {
    pub fn new(ctx: &mut Context) -> RLResult<Self> {
        info!("Creating new gamestate");
        let mut result = GameState::default();
        result.load_assets(ctx)?;
        result.create_machine()?; //////////// SANDER TESTING TOBE RM
        Ok(result)
    }
    pub fn tick(&mut self, ctx: &mut Context) -> RLResult {
        // Iterate over every resource and add the change rate to the current value
        self.get_current_milestone(ctx);
        self.player.resources = self
            .player
            .resources
            .into_iter()
            .zip(self.player.resources_change.into_iter())
            .map(|(a, b)| a.saturating_add_signed(b))
            .collect::<Resources<_>>();
        // Check if player is able to regenerate life
        self.player
            .life_regeneration(&self.screen_sender.as_ref().unwrap().clone());
        // Check if the player is dead
        if let Some(empty_resource) = Resources::get_death_reason(self.player.resources) {
            match empty_resource {
                Both => self.player.resources_change.life = -20,
                _ => self.player.resources_change.life = -10,
            }
            if self.player.resources.life == 0 {
                let gamestate = GameState::load(true).unwrap_or_default();
                gamestate.save(false).unwrap();
                let cloned_sender = self.screen_sender.as_mut().unwrap().clone();
                self.screen_sender
                    .as_mut()
                    .expect("No screen sender")
                    .send(StackCommand::Push(Box::new(DeathScreen::new(
                        empty_resource,
                        cloned_sender,
                    ))))?;
            };
        }
        Ok(())
    }

    /// Paints the current resource level of air, energy and life as a bar on the screen.
    fn draw_resources(&self, canvas: &mut Canvas, scale: Vec2, ctx: &mut Context) -> RLResult {
        self.player
            .resources
            .into_iter()
            .enumerate()
            .map(|(i, resource)| -> RLResult<()> {
                let mut color = COLORS[i];
                if i == 2 && self.player.resources_change.life > 0 {
                    color = RLColor::GREEN;
                };
                let rect = Rect::new(RESOURCE_POSITION[i], 961.0, resource as f32 * 0.00435, 12.6);
                let mesh = Mesh::new_rounded_rectangle(ctx, DrawMode::fill(), rect, 3.0, color)?;
                draw!(canvas, &mesh, scale);
                let text = graphics::Text::new(format!(
                    "{}: {:.1}",
                    RESOURCE_NAME[i],
                    (resource as f32 / u16::MAX as f32) * 100.0
                ));
                draw!(
                    canvas,
                    &text,
                    Vec2::new(RESOURCE_POSITION[i] + 20.0, 961.0),
                    scale
                );
                Ok(())
            })
            .for_each(drop);
        Ok(())
    }
    fn draw_items(&self, canvas: &mut Canvas, ctx: &mut Context) -> RLResult {
        self.player
            .inventory
            .clone()
            .into_iter()
            .enumerate()
            .map(|(i, (item, amount))| {
                let img = self.assets.get(item.img.as_str()).unwrap();
                let position = (990., 955.);
                let scale = get_scale(ctx);
                draw!(
                    canvas,
                    img,
                    Vec2::new(position.0 + (i * 65) as f32, position.1),
                    scale
                );
                draw!(
                    canvas,
                    &graphics::Text::new(format!("{}", amount)),
                    Vec2::new(position.0 + (i * 63) as f32, position.1),
                    scale
                );
            })
            .for_each(drop);
        Ok(())
    }
    /// Loads the assets. Has to be called before drawing the game.
    pub(crate) fn load_assets(&mut self, ctx: &mut Context) -> RLResult {
        info!("Loading assets");
        read_dir("assets")?.for_each(|file| {
            let file = file.unwrap();
            let bytes = fs::read(file.path()).unwrap();
            let name = file.file_name().into_string().unwrap();
            self.assets
                .insert(name, Image::from_bytes(ctx, bytes.as_slice()).unwrap());
        });
        if self.assets.is_empty() {
            return Err(RLError::AssetError("Could not find assets!".to_string()));
        }
        Ok(())
    }

    /// Saves the active game state to a file. The boolean value "milestone" determines whether this is a milestone or an autosave.
    /// If the file already exists, it will be overwritten.
    pub(crate) fn save(&self, milestone: bool) -> RLResult {
        let save_data = serde_yaml::to_string(self)?;
        // Create the folder if it doesn't exist
        fs::create_dir_all("./saves")?;
        if milestone {
            fs::write("./saves/milestone.yaml", save_data)?;
            info!("Saved gamestate as milestone");
        } else {
            fs::write("./saves/autosave.yaml", save_data)?;
            info!("Saved gamestate as autosave");
        }
        Ok(())
    }
    /// Loads a game state from a file. The boolean value "milestone" determines whether this is a milestone or an autosave.
    /// If the file doesn't exist, it will return a default game state.
    pub fn load(milestone: bool) -> RLResult<GameState> {
        let save_data = if milestone {
            info!("Loading milestone...");
            fs::read_to_string("./saves/milestone.yaml")
        } else {
            info!("Loading autosave...");
            fs::read_to_string("./saves/autosave.yaml")
        }?;
        let game_state: GameState = serde_yaml::from_str(&save_data)?;
        Ok(game_state)
    }

    pub(crate) fn get_interactable(&mut self) -> Option<&mut Box<dyn Area>> {
        self.areas
            .iter_mut()
            .find(|area| area.is_interactable(self.player.position))
    }

    /// Returns if the player would collide with a border if they moved in the given direction
    fn border_collision_detection(next_player_pos: (usize, usize)) -> bool {
        next_player_pos.0 >= 1750 // Right border
            || next_player_pos.1 >= 850 // Bottom border
            || next_player_pos.0 <= 255 // Left border
            || next_player_pos.1 <= 220 // Top border
    }
    /// Returns a boolean indicating whether the player would collide with a machine or border if they moved in the given direction
    ///
    /// # Arguments
    /// * `next_player_pos` - A tuple containing the next position of the player
    pub(crate) fn collision_detection(&self, next_player_pos: (usize, usize)) -> bool {
        self.areas
            .iter()
            .map(|area| area.get_collision_area())
            .any(|area| is_colliding(next_player_pos, &area))
            || Self::border_collision_detection(next_player_pos)
    }
    /// Returns the asset if it exists
    pub fn get_asset(&self, name: &str) -> RLResult<&Image> {
        self.assets.get(name).ok_or(RLError::AssetError(format!(
            "Could not find asset with name {}",
            name
        )))
    }
    pub fn check_on_milestone(&mut self, milestone_machines: Vec<String>) {
        //let a = self.areas.get(0).unwrap().deref(); erst einfügen, wenn man es auch benutzt

        let running_machine = self
            .areas
            .iter()
            .map(Deref::deref)
            .filter(|m| m.is_non_broken_machine())
            .map(Area::get_name)
            .collect::<Vec<String>>();

        if !running_machine.is_empty() {
            info!("found running_machines len: {}", running_machine.len());
        }

        if milestone_machines
            .iter()
            .all(|machine| running_machine.contains(&machine.to_string()))
        {
            self.player.milestone += 1;
            info!("Player reached milestone {}", self.player.milestone);
            self.save(true).unwrap();
        }
    }
    fn get_current_milestone(&mut self, ctx: &mut Context) {
        match self.player.milestone {
            1 => {
                if self.player.match_milestone == 0 {
                    self.player.resources_change.oxygen = -1;
                    self.player.resources_change.energy = -1;
                    self.player.last_damage = 0;
                    self.events = Vec::new();
                    self.player.match_milestone = 1;
                }
<<<<<<< HEAD
                Event::update_events(
                    &ctx,
                    &mut self.events,
                    &mut self.player.resources_change,
                    self.screen_sender.as_ref().unwrap().clone(),
                );
=======
                if ctx.time.ticks() % 5000 == 0 {
                    if self.events.is_none() {
                        self.events =
                            Event::event_generator(&self.screen_sender.as_ref().unwrap().clone());
                    } else {
                        self.events = Event::restore_event();
                    }
                }
>>>>>>> 12d14958
                self.check_on_milestone(vec![
                    "Sauerstoffgenerator".to_string(),
                    "Stromgenerator".to_string(),
                ]);
            }
            2 => {
                self.check_on_milestone(vec!["Kommunikationsmodul".to_string()]);
            }
            _ => {}
        }
    }
    /// Deletes all files in the directory saves, returns Ok if saves directory does not exist
    pub(crate) fn delete_saves() -> RLResult {
        info!("deleting saves");
        let existing_files = fs::read_dir("./saves");
        if existing_files.is_err() {
            return Ok(());
        }
        for entry in existing_files? {
            let file = entry?;
            if file.metadata()?.is_file() {
                fs::remove_file(file.path())?;
            }
        }
        Ok(())
    }
}

impl Screen for GameState {
    /// Updates the game and handles input. Returns `StackCommand::Pop` when Escape is pressed.
    fn update(&mut self, ctx: &mut Context) -> RLResult {
        const DESIRED_FPS: u32 = 60;
        if ctx.time.check_update_time(DESIRED_FPS) {
            self.tick(ctx)?;
            self.move_player(ctx)?;
        }
        Ok(())
    }
    /// Draws the game state to the screen.
    fn draw(&self, ctx: &mut Context) -> RLResult {
        let scale = get_scale(ctx);
        let mut canvas = Canvas::from_frame(ctx, graphics::Color::from([0.1, 0.2, 0.3, 1.0]));
        let background = self.get_asset("basis.png")?;
        canvas.draw(background, graphics::DrawParam::default().scale(scale));
        let player = self.get_asset("player.png")?;
        draw!(
            canvas,
            player,
            Vec2::from([self.player.position.0 as f32, self.player.position.1 as f32]),
            scale
        );
        self.draw_resources(&mut canvas, scale, ctx)?;
        self.draw_machines(&mut canvas, scale, ctx);
        self.draw_items(&mut canvas, ctx)?;
        #[cfg(debug_assertions)]
        {
            let fps = graphics::Text::new(format!("FPS: {}", ctx.time.fps()));
            draw!(canvas, &fps, Vec2::new(0.0, 0.0), scale);
        }

        canvas.finish(ctx)?;
        Ok(())
    }
    fn set_sender(&mut self, sender: Sender<StackCommand>) {
        self.screen_sender = Some(sender);
    }
}

#[cfg(test)]
mod test {
    use super::*;

    #[test]
    fn test_gamestate() {
        let _gamestate = GameState::default();
    }

    #[test]
    fn test_save_autosave() {
        let gamestate = GameState::default();
        gamestate.save(false).unwrap();
    }

    #[test]
    fn test_save_milestone() {
        let gamestate = GameState::default();
        gamestate.save(true).unwrap();
    }

    #[test]
    fn test_load_autosave() {
        GameState::default().save(false).unwrap();
        let _gamestate_loaded = GameState::load(false).unwrap();
    }

    #[test]
    fn test_load_milestone() {
        GameState::default().save(true).unwrap();
        let _gamestate_loaded = GameState::load(true).unwrap();
    }
    #[test]
    fn test_delete_saves() {
        GameState::delete_saves().unwrap();
    }
}<|MERGE_RESOLUTION|>--- conflicted
+++ resolved
@@ -253,23 +253,12 @@
                     self.events = Vec::new();
                     self.player.match_milestone = 1;
                 }
-<<<<<<< HEAD
                 Event::update_events(
                     &ctx,
                     &mut self.events,
                     &mut self.player.resources_change,
                     self.screen_sender.as_ref().unwrap().clone(),
                 );
-=======
-                if ctx.time.ticks() % 5000 == 0 {
-                    if self.events.is_none() {
-                        self.events =
-                            Event::event_generator(&self.screen_sender.as_ref().unwrap().clone());
-                    } else {
-                        self.events = Event::restore_event();
-                    }
-                }
->>>>>>> 12d14958
                 self.check_on_milestone(vec![
                     "Sauerstoffgenerator".to_string(),
                     "Stromgenerator".to_string(),
