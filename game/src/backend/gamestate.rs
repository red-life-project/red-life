--- conflicted
+++ resolved
@@ -2,72 +2,21 @@
 #[macro_use]
 use crate::backend::utils::get_scale;
 use crate::backend::{error::RLError, screen::Screen};
-<<<<<<< HEAD
 use crate::game_core::deathscreen::{DeathReason, DeathScreen};
 use crate::game_core::item::Item;
 use crate::game_core::player::Player;
-=======
->>>>>>> 0da6c194
 use crate::game_core::resources::Resources;
 use crate::{draw, RLResult};
 use ggez::glam::Vec2;
 use ggez::graphics::{Canvas, Image};
-<<<<<<< HEAD
-use ggez::graphics::{DrawMode, Mesh, MeshBuilder, Rect};
-use ggez::{glam, graphics, Context};
-=======
 use ggez::graphics::{DrawMode, Drawable, Mesh, MeshBuilder, Rect};
 use ggez::{graphics, Context};
->>>>>>> 0da6c194
 use serde::{Deserialize, Serialize};
 use std::cmp::{max, min};
 use std::collections::HashMap;
 use std::fs;
 use std::fs::read_dir;
 
-<<<<<<< HEAD
-=======
-/// Defines an item in the inventory of the player
-/// Contains the name of the item, information about the item and the image
-#[derive(Clone, Eq, Debug, PartialEq, Serialize, Deserialize)]
-struct Item {
-    name: String,
-    info_text: String,
-    //image should be a texture, didnt work yet
-    img: String,
-}
-
-/// The current game player, containing its inventory and the current position, air and energy,
-/// along with their change rate
-#[derive(Clone, Debug, Eq, PartialEq, Serialize, Deserialize)]
-pub struct Player {
-    /// The current items of the player.
-    inventory: Vec<Item>,
-    pub(crate) position: (usize, usize),
-    resources: Resources<u16>,
-    resources_change: Resources<i16>,
-}
-
-impl Default for Player {
-    fn default() -> Self {
-        Self {
-            inventory: vec![],
-            position: (0, 0),
-            resources: Resources {
-                oxygen: u16::MAX,
-                energy: u16::MAX,
-                life: u16::MAX,
-            },
-            resources_change: Resources {
-                oxygen: -5,
-                energy: -5,
-                life: -5,
-            },
-        }
-    }
-}
-
->>>>>>> 0da6c194
 /// This is the game state. It contains all the data that is needed to run the game.
 #[derive(Clone, Debug, Default, Serialize, Deserialize)]
 pub struct GameState {
@@ -96,11 +45,7 @@
         result.load_assets(ctx)?;
         Ok(result)
     }
-<<<<<<< HEAD
     pub fn tick(&mut self) -> Option<StackCommand> {
-=======
-    pub fn tick(&mut self) {
->>>>>>> 0da6c194
         self.player.resources.oxygen = self
             .player
             .resources
@@ -111,7 +56,6 @@
             .resources
             .energy
             .saturating_add_signed(self.player.resources_change.energy);
-<<<<<<< HEAD
         if let Some(deathreason) = Resources::get_zero_values(&self.player.resources) {
             self.player.resources.life = self
                 .player
@@ -125,61 +69,11 @@
             };
         }
         None
-=======
-        self.player.resources.life = self
-            .player
-            .resources
-            .life
-            .saturating_add_signed(self.player.resources_change.life);
->>>>>>> 0da6c194
     }
 
     /// Paints the current resource level of air, energy and life as a bar on the screen.
     /// TODO: Make them Bars with counters only displayed in debug configurations.
     fn draw_resources(&self, canvas: &mut Canvas, scale: Vec2, ctx: &mut Context) -> RLResult {
-<<<<<<< HEAD
-        let mut text = graphics::Text::new(format!("Air: {}", self.player.resources.oxygen));
-        canvas.draw(
-            &text,
-            graphics::DrawParam::default()
-                .dest([50. * scale.x, 1000. * scale.y])
-                .scale(scale),
-        );
-        text = graphics::Text::new(format!("Energy: {}", self.player.resources.energy));
-        canvas.draw(
-            &text,
-            graphics::DrawParam::default()
-                .dest([50. * scale.x, 1050. * scale.y])
-                .scale(scale),
-        );
-        let mut rect_air = graphics::Rect::new(
-            400.0 * scale.x as f32,
-            1050.0 * scale.y as f32,
-            (u16::MAX as f32 * scale.x as f32) * 0.004,
-            10.0 * scale.y as f32,
-        );
-        let rect_mesh_air = graphics::Mesh::new_rectangle(
-            ctx,
-            graphics::DrawMode::fill(),
-            rect_air,
-            graphics::Color::from_rgb(0, 204, 255),
-        )?;
-        let mut rect_air2 = graphics::Rect::new(
-            400.0 * scale.x as f32,
-            1050.0 * scale.y as f32,
-            (self.player.resources.oxygen as f32 * scale.x as f32) * 0.004,
-            10.0 * scale.y as f32,
-        );
-        let rect_mesh_air2 = graphics::Mesh::new_rectangle(
-            ctx,
-            graphics::DrawMode::fill(),
-            rect_air2,
-            graphics::Color::from_rgb(51, 51, 204),
-        )?;
-        graphics::draw(canvas, &rect_mesh_air, graphics::DrawParam::default());
-        graphics::draw(canvas, &rect_mesh_air2, graphics::DrawParam::default());
-
-=======
         for (i, resource) in self.player.resources.into_iter().enumerate() {
             let mut x = RESOURCE_POSITION[i];
             let mut color = RESOURCE_COLOR[i];
@@ -212,7 +106,6 @@
                 scale
             );
         }
->>>>>>> 0da6c194
         Ok(())
     }
     /// Loads the assets. Has to be called before drawing the game.
