--- conflicted
+++ resolved
@@ -251,18 +251,6 @@
     ) {
         handbook_text
             .iter()
-<<<<<<< HEAD
-=======
-            .flat_map(|machine| {
-                machine
-                    .trades
-                    .iter()
-                    .map(|trade| (trade.name.clone(), trade.cost.clone()))
-            })
-            .collect::<Vec<(String, Vec<(Item, i32)>)>>();
-        trade_text
-            .into_iter()
->>>>>>> 1c45d418
             .enumerate()
             .for_each(|(i, const_text)| {
                 let mut text =
