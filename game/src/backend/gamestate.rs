use crate::backend::area::Area;
use crate::backend::rlcolor::RLColor;
use crate::backend::screen::StackCommand;
use crate::backend::utils::{get_scale, is_colliding};
use crate::backend::{error::RLError, screen::Screen};
use crate::game_core::deathscreen::DeathScreen;
use crate::game_core::event::Event;
use crate::game_core::player::Player;
use crate::game_core::resources::Resources;
use crate::machines::machine::Maschine;
use crate::machines::machine::State::Broken;
use crate::{draw, RLResult};
use ggez::glam::Vec2;
use ggez::graphics::{Canvas, Color, Image};
use ggez::graphics::{DrawMode, Mesh, Rect};
use ggez::{graphics, Context};
use serde::{Deserialize, Serialize};
use std::collections::HashMap;
use std::fs;
use std::fs::read_dir;
use std::sync::mpsc::Sender;

const RESOURCE_POSITION: [f32; 3] = [316.0, 639.0, 1373.0];
const RESOURCE_NAME: [&str; 3] = ["Luft", "Energie", "Leben"];
const COLORS: [Color; 3] = [RLColor::BLUE, RLColor::GOLD, RLColor::DARK_RED];
/// This is the game state. It contains all the data that is needed to run the game.
#[derive(Debug, Default, Serialize, Deserialize)]
pub struct GameState {
    /// Contains the current player position, resources(air, energy, life) and the inventory and their change rates
    pub player: Player,
    pub machines: Vec<Maschine>,
    events: Option<Event>,
    #[serde(skip)]
    assets: HashMap<String, Image>,
    #[serde(skip)]
    areas: Vec<Box<dyn Area>>,
    #[serde(skip)]
    pub(crate) screen_sender: Option<Sender<StackCommand>>,
}

impl PartialEq for GameState {
    fn eq(&self, other: &Self) -> bool {
        self.player == other.player
            && self.player.milestone == other.player.milestone
            && self.machines == other.machines
    }
}

impl GameState {
    pub fn new(ctx: &mut Context) -> RLResult<Self> {
        let mut result = GameState::default();
        result.load_assets(ctx)?;
        Ok(result)
    }
<<<<<<< HEAD
    pub fn tick(&mut self) -> RLResult {
=======
    pub fn tick(&mut self, ctx: &mut Context) -> Option<StackCommand> {
>>>>>>> 985c0da6
        // Iterate over every resource and add the change rate to the current value
        self.get_current_milestone(ctx);
        self.player.resources = Resources::from_iter(
            self.player
                .resources
                .into_iter()
                .zip(self.player.resources_change.into_iter())
                .map(|(a, b)| a.saturating_add_signed(b)),
        );
        // Check if player is able to regenerate life
        self.player
            .life_regeneration(self.screen_sender.as_ref().unwrap().clone());
        // Check if the player is dead
        if let Some(empty_resource) = Resources::get_death_reason(&self.player.resources) {
            self.player.resources_change.life = -10;
            if self.player.resources.life == 0 {
                let gamestate = GameState::load(true).unwrap_or_default();
                gamestate.save(false).unwrap();
                let cloned_sender = self.screen_sender.as_mut().unwrap().clone();
                self.screen_sender
                    .as_mut()
                    .expect("No screen sender")
                    .send(StackCommand::Push(Box::new(DeathScreen::new(
                        empty_resource,
                        cloned_sender,
                    ))))?;
            };
        }
        Ok(())
    }

    /// Paints the current resource level of air, energy and life as a bar on the screen.
    fn draw_resources(&self, canvas: &mut Canvas, scale: Vec2, ctx: &mut Context) -> RLResult {
        self.player
            .resources
            .into_iter()
            .enumerate()
            .map(|(i, resource)| -> RLResult<()> {
                let mut color = COLORS[i];
                if i == 2 && self.player.resources_change.life > 0 {
                    color = RLColor::GREEN;
                };
                let scale = get_scale(ctx);
                let rect = Rect::new(RESOURCE_POSITION[i], 961.0, resource as f32 * 0.00435, 12.6);
                let mesh = Mesh::new_rounded_rectangle(ctx, DrawMode::fill(), rect, 3.0, color)?;
                draw!(canvas, &mesh, scale);
                let text = graphics::Text::new(format!(
                    "{}: {:.1}",
                    RESOURCE_NAME[i],
                    (resource as f32 / u16::MAX as f32) * 100.0
                ));
                draw!(
                    canvas,
                    &text,
                    Vec2::new(RESOURCE_POSITION[i] + 20.0, 961.0),
                    scale
                );
                Ok(())
            })
            .for_each(drop);
        Ok(())
    }
    /// Loads the assets. Has to be called before drawing the game.
    pub(crate) fn load_assets(&mut self, ctx: &mut Context) -> RLResult {
        read_dir("assets")?.for_each(|file| {
            let file = file.unwrap();
            let bytes = fs::read(file.path()).unwrap();
            let name = file.file_name().into_string().unwrap();
            self.assets
                .insert(name, Image::from_bytes(ctx, bytes.as_slice()).unwrap());
        });
        if self.assets.is_empty() {
            return Err(RLError::AssetError("Could not find assets!".to_string()));
        }
        Ok(())
    }

    /// Saves the active game state to a file. The boolean value "milestone" determines whether this is a milestone or an autosave.
    /// If the file already exists, it will be overwritten.
    pub(crate) fn save(&self, milestone: bool) -> RLResult {
        let save_data = serde_yaml::to_string(self)?;
        // Create the folder if it doesn't exist
        fs::create_dir_all("./saves")?;
        if milestone {
            fs::write("./saves/milestone.yaml", save_data)?;
        } else {
            fs::write("./saves/autosave.yaml", save_data)?;
        }
        Ok(())
    }
    /// Loads a game state from a file. The boolean value "milestone" determines whether this is a milestone or an autosave.
    /// If the file doesn't exist, it will return a default game state.
    pub fn load(milestone: bool) -> RLResult<GameState> {
        let save_data = if milestone {
            fs::read_to_string("./saves/milestone.yaml")
        } else {
            fs::read_to_string("./saves/autosave.yaml")
        }?;
        let game_state: GameState = serde_yaml::from_str(&save_data)?;
        Ok(game_state)
    }

    pub(crate) fn get_interactable(&self) -> Option<&Box<dyn Area>> {
        self.areas
            .iter()
            .find(|area| area.is_interactable(self.player.position))
    }

    /// Returns if the player would collide with a border if they moved in the given direction
    fn border_collision_detection(next_player_pos: (usize, usize)) -> bool {
        next_player_pos.0 >= 1785
            || next_player_pos.1 >= 896
            || next_player_pos.0 <= 280
            || next_player_pos.1 <= 225
    }
    /// Returns a boolean indicating whether the player would collide with a machine or border if they moved in the given direction
    ///
    /// # Arguments
    /// * `next_player_pos` - A tuple containing the next position of the player
    pub(crate) fn collision_detection(&self, next_player_pos: (usize, usize)) -> bool {
        self.areas
            .iter()
            .map(|area| area.get_collision_area())
            .any(|area| is_colliding(next_player_pos, &area))
            || Self::border_collision_detection(next_player_pos)
    }
    /// Returns the asset if it exists
    fn get_asset(&self, name: &str) -> RLResult<&Image> {
        self.assets.get(name).ok_or(RLError::AssetError(format!(
            "Could not find asset with name {}",
            name
        )))
    }
    pub fn check_on_milestone(&mut self, milestone_machines: Vec<String>) {
        let running_machine = self
            .machines
            .iter()
            .filter(|machine| machine.state != Broken)
            .map(|m| m.name.clone())
            .collect::<Vec<String>>();
        if milestone_machines
            .iter()
            .all(|machine| running_machine.contains(&machine.to_string()))
        {
            self.player.milestone += 1;
            self.save(true).unwrap();
        }
    }
    fn get_current_milestone(&mut self, ctx: &mut Context) {
        match self.player.milestone {
            1 => {
                if self.player.match_milestone == 0 {
                    self.events = None;
                    self.player.resources_change.oxygen = -1;
                    self.player.resources_change.energy = -1;
                    self.player.last_damage = 0;
                    self.player.match_milestone = 1;
                }
                if ctx.time.ticks() % 5000 == 0 {
                    if self.events.is_none() {
                        self.events = Event::event_generator()
                    } else {
                        self.events = Event::restore_event()
                    }
                }
                self.check_on_milestone(vec![
                    "Sauerstoffgenerator".to_string(),
                    "Stromgenerator".to_string(),
                ]);
            }
            2 => {
                self.check_on_milestone(vec!["Kommunikationsmodul".to_string()]);
            }
            _ => {}
        }
    }
}

impl Screen for GameState {
    /// Updates the game and handles input. Returns StackCommand::Pop when Escape is pressed.
    fn update(&mut self, ctx: &mut Context) -> RLResult {
        const DESIRED_FPS: u32 = 60;
        if ctx.time.check_update_time(DESIRED_FPS) {
<<<<<<< HEAD
            self.tick()?;
            self.move_player(ctx)?;
=======
            if let Some(death) = self.tick(ctx) {
                return Ok(death);
            }
            return self.move_player(ctx);
>>>>>>> 985c0da6
        }
        Ok(())
    }
    /// Draws the game state to the screen.
    fn draw(&self, ctx: &mut Context) -> RLResult {
        let scale = get_scale(ctx);
        let mut canvas = Canvas::from_frame(ctx, graphics::Color::from([0.1, 0.2, 0.3, 1.0]));
        let background = self.get_asset("basis.png")?;
        canvas.draw(background, graphics::DrawParam::default().scale(scale));
        let player = self.get_asset("player.png")?;
        draw!(
            canvas,
            player,
            Vec2::from([self.player.position.0 as f32, self.player.position.1 as f32]),
            scale
        );
        self.draw_resources(&mut canvas, scale, ctx)?;
        #[cfg(debug_assertions)]
        {
            let fps = graphics::Text::new(format!("FPS: {}", ctx.time.fps()));
            draw!(canvas, &fps, Vec2::new(0.0, 0.0), scale);
        }
        canvas.finish(ctx)?;
        Ok(())
    }
    fn set_sender(&mut self, sender: Sender<StackCommand>) {
        self.screen_sender = Some(sender);
    }
}

#[cfg(test)]
mod test {
    use super::*;

    #[test]
    fn test_gamestate() {
        let gamestate = GameState::default();
    }

    #[test]
    fn test_save_autosave() {
        let gamestate = GameState::default();
        gamestate.save(false).unwrap();
    }

    #[test]
    fn test_save_milestone() {
        let gamestate = GameState::default();
        gamestate.save(true).unwrap();
    }

    #[test]
    fn test_load_autosave() {
        GameState::default().save(false).unwrap();
        let gamestate_loaded = GameState::load(false).unwrap();
    }

    #[test]
    fn test_load_milestone() {
        GameState::default().save(true).unwrap();
        let gamestate_loaded = GameState::load(true).unwrap();
    }
}<|MERGE_RESOLUTION|>--- conflicted
+++ resolved
@@ -52,11 +52,7 @@
         result.load_assets(ctx)?;
         Ok(result)
     }
-<<<<<<< HEAD
     pub fn tick(&mut self) -> RLResult {
-=======
-    pub fn tick(&mut self, ctx: &mut Context) -> Option<StackCommand> {
->>>>>>> 985c0da6
         // Iterate over every resource and add the change rate to the current value
         self.get_current_milestone(ctx);
         self.player.resources = Resources::from_iter(
@@ -205,22 +201,14 @@
             self.save(true).unwrap();
         }
     }
-    fn get_current_milestone(&mut self, ctx: &mut Context) {
+    fn get_current_milestone(&mut self) {
         match self.player.milestone {
             1 => {
                 if self.player.match_milestone == 0 {
-                    self.events = None;
                     self.player.resources_change.oxygen = -1;
                     self.player.resources_change.energy = -1;
                     self.player.last_damage = 0;
                     self.player.match_milestone = 1;
-                }
-                if ctx.time.ticks() % 5000 == 0 {
-                    if self.events.is_none() {
-                        self.events = Event::event_generator()
-                    } else {
-                        self.events = Event::restore_event()
-                    }
                 }
                 self.check_on_milestone(vec![
                     "Sauerstoffgenerator".to_string(),
@@ -240,15 +228,8 @@
     fn update(&mut self, ctx: &mut Context) -> RLResult {
         const DESIRED_FPS: u32 = 60;
         if ctx.time.check_update_time(DESIRED_FPS) {
-<<<<<<< HEAD
             self.tick()?;
             self.move_player(ctx)?;
-=======
-            if let Some(death) = self.tick(ctx) {
-                return Ok(death);
-            }
-            return self.move_player(ctx);
->>>>>>> 985c0da6
         }
         Ok(())
     }
