--- conflicted
+++ resolved
@@ -34,11 +34,7 @@
     fn set_sender(&mut self, sender: Sender<StackCommand>);
 }
 
-<<<<<<< HEAD
-/// A Screenstack contains multiple screens, popups and has a receiver and sender. The first screen is drawn to the screen and
-=======
-/// A Screenstack contains multiple `Screen`s, the last one of which is drawn to the screen and
->>>>>>> 8cd63fb1
+/// A Screenstack contains multiple `Screen`s and `Popup`s, the last one of which is drawn to the screen and
 /// updated.
 pub struct Screenstack {
     screens: Vec<Box<dyn Screen>>,
@@ -173,11 +169,7 @@
             StackCommand::Popup(popup) => self.popup.push(popup),
         }
     }
-<<<<<<< HEAD
-    /// Removes the expired Popups
-=======
-    /// Removes the expired popups
->>>>>>> 8cd63fb1
+    /// Removes the expired `Popup`s
     fn remove_popups(&mut self) {
         self.popup.retain(|popup| popup.expiration > Instant::now());
     }
