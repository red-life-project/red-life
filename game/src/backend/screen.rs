--- conflicted
+++ resolved
@@ -74,11 +74,7 @@
         let scale = get_scale(ctx);
         for (pos, popup) in self.popup.iter().enumerate() {
             let mut text = graphics::Text::new(popup.text.clone());
-<<<<<<< HEAD
             text.set_scale(25.);
-=======
-            text.set_scale(30.);
->>>>>>> f7d13f94
             let dimensions = text.measure(ctx)?;
             let x = dimensions.x;
             let y = dimensions.y;
