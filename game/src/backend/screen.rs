--- conflicted
+++ resolved
@@ -133,7 +133,7 @@
 }
 
 impl event::EventHandler<RLError> for Screenstack {
-    /// Redirect the update function to the last screen and handle the returned `StackCommand`
+    /// Redirect the update function to the last screen and handle the returned StackCommand
     fn update(&mut self, ctx: &mut Context) -> RLResult {
         self.remove_popups();
         self.screens
@@ -154,13 +154,10 @@
         self.draw_popups(ctx)?;
         Ok(())
     }
-<<<<<<< HEAD
-    /// Override the quit event so we don't actually quit the game.
+    /// Overrides the quit event so we don't actually quit the game.
     fn quit_event(&mut self, _ctx: &mut Context) -> RLResult<bool> {
         Ok(true)
     }
-=======
->>>>>>> a440fc9c
 }
 
 impl Default for Screenstack {
