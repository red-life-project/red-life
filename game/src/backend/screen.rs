use crate::backend::rlcolor::RLColor;
use crate::backend::utils::get_scale;
use crate::error::RLError;
use crate::main_menu::mainmenu::MainMenu;
use crate::{draw, RLResult};

use ggez::glam::vec2;
use ggez::graphics::Color;
use ggez::{event, graphics, Context};
use std::fmt::Debug;
use std::sync::mpsc::{channel, Receiver, Sender};
use std::time::Instant;
use tracing::info;

/// Screens are used to facilitate drawing menus, the game etc. to the screen. They can also send
/// back command to the `ScreenStack` to change the current screen.
pub trait Screen: Debug {
    /// Used for updating the screen. Returns a `StackCommand` used to either push a new screen or pop
    /// the current one.
    fn update(&mut self, ctx: &mut Context) -> RLResult;
    /// Used for drawing the last screen in the game.
    fn draw(&self, ctx: &mut Context) -> RLResult;
    /// Set sender of the screen
    fn set_sender(&mut self, sender: Sender<StackCommand>);
}

/// A Screenstack contains multiple screens, the first one of which is drawn to the screen and
/// updated.
pub struct Screenstack {
    screens: Vec<Box<dyn Screen>>,
    popup: Vec<Popup>,
    receiver: Receiver<StackCommand>,
    sender: Sender<StackCommand>,
}
/// Popups are used to display information sent by the game on screen (toplevel)
#[derive(Debug, PartialEq, Clone)]
pub struct Popup {
    color: Color,
    text: String,
    expiration: Instant,
}
impl Popup {
    pub fn nasa(text: String) -> Self {
        info!("New NASA popup created");
        Self::new(RLColor::LIGHT_BLUE, text, 10)
    }
    pub fn mars(text: String) -> Self {
        info!("New MARS popup created");
        Self::new(RLColor::DARK_RED, text, 10)
    }
    pub fn warning(text: String) -> Self {
        info!("New WARNING popup created");
        Self::new(RLColor::RED, text, 10)
    }
    pub(crate) fn new(color: Color, text: String, duration: u64) -> Self {
        info!("New popup created: text: {}, duration: {}", text, duration);
        Self {
            color,
            text,
            expiration: Instant::now() + std::time::Duration::from_secs(duration),
        }
    }
}
impl Screenstack {
    /// Draws a new popup at the top left of the screen with the given text and color
    /// The popup will be removed after the given duration
    fn draw_popups(&mut self, ctx: &mut Context) -> RLResult {
        let mut canvas = graphics::Canvas::from_frame(ctx, None);
        let scale = get_scale(ctx);
        for (pos, popup) in self.popup.iter().enumerate() {
            let mut text = graphics::Text::new(popup.text.clone());
            text.set_scale(18.);
            let dimensions = text.measure(ctx)?;
            let x = dimensions.x;
            let y = dimensions.y;
            let rect = graphics::Mesh::new_rectangle(
                ctx,
                graphics::DrawMode::fill(),
                graphics::Rect::new(0., 0., x + 4., y + 4.),
                RLColor::LIGHT_GREY,
            )?;
            let outer = graphics::Mesh::new_rectangle(
                ctx,
                graphics::DrawMode::stroke(3.),
                graphics::Rect::new(0., 0., x + 4., y + 4.),
                RLColor::BLACK,
            )?;
            draw!(canvas, &rect, vec2(0., pos as f32 * (y + 4.)), scale);
            draw!(canvas, &outer, vec2(0., pos as f32 * (y + 4.)), scale);
            canvas.draw(
                &text,
                graphics::DrawParam::default()
                    .scale(scale)
                    .dest([0., pos as f32 * (y + 4.) * scale.y])
                    .color(popup.color),
            );
        }
        canvas.finish(ctx)?;
        Ok(())
    }
    /// Handles what to do with the given commands (Push, Pop, None)
    ///
    /// # Arguments
    /// * `command` - The command to handle
    ///
    /// Push: Pushes a new screen on the stack,
    /// Pop: Pops the current screen,
    /// None: Does nothing
    fn process_command(&mut self, command: StackCommand) {
        // Match the command given back by the screen
        match command {
            StackCommand::None => {}
            StackCommand::Push(mut screen) => {
                screen.set_sender(self.sender.clone());
                self.screens.push(screen);
            }
            StackCommand::Pop => {
                match self.screens.len() {
                    1 => std::process::exit(0),
                    _ => self.screens.pop(),
                };
            }
            StackCommand::Popup(popup) => self.popup.push(popup),
        }
    }
    /// removes the expired popups
    fn remove_popups(&mut self) {
        self.popup.retain(|popup| popup.expiration > Instant::now());
    }
}
/// The `StackCommand` is necessary in order to send commands back to the `Screenstack`
/// from the `Screen`. We can for example tell the screenstack to push the `Gamestate` screen onto the
/// `Screenstack`
pub enum StackCommand {
    None,
    Push(Box<dyn Screen>),
    Popup(Popup),
    Pop,
}

impl event::EventHandler<RLError> for Screenstack {
<<<<<<< HEAD
    /// Redirect the update function to the last screen`
=======
    /// Redirect the update function to the last screen and handle the returned `StackCommand`
>>>>>>> ffdd80f8
    fn update(&mut self, ctx: &mut Context) -> RLResult {
        self.remove_popups();
        self.screens
            .last_mut()
            .expect("Failed to get a screen")
            .update(ctx)?;
        if let Ok(message) = self.receiver.try_recv() {
            self.process_command(message);
        }
        Ok(())
    }
    /// Redirect the draw command to the last screen
    fn draw(&mut self, ctx: &mut Context) -> RLResult {
        self.screens
            .last()
            .expect("Failed to get a screen")
            .draw(ctx)?;
        self.draw_popups(ctx)?;
        Ok(())
    }
<<<<<<< HEAD
    /// Override the quit event so we do nothing instead of quitting the game.
=======
    /// Override the quit event so we don't actually quit the game.
>>>>>>> ffdd80f8
    fn quit_event(&mut self, _ctx: &mut Context) -> RLResult<bool> {
        Ok(true)
    }
}

impl Default for Screenstack {
    fn default() -> Self {
        info!("Default Screenstack created");
        let (sender, receiver) = channel();
        Self {
            screens: vec![Box::new(MainMenu::new(sender.clone()))],
            popup: vec![],
            receiver,
            sender,
        }
    }
}

#[cfg(test)]
mod test {
    use super::*;

    #[test]
    fn test_screenstack() {
        let screenstack = Screenstack::default();
        assert_eq!(1, screenstack.screens.len());
    }
}<|MERGE_RESOLUTION|>--- conflicted
+++ resolved
@@ -139,11 +139,7 @@
 }
 
 impl event::EventHandler<RLError> for Screenstack {
-<<<<<<< HEAD
-    /// Redirect the update function to the last screen`
-=======
     /// Redirect the update function to the last screen and handle the returned `StackCommand`
->>>>>>> ffdd80f8
     fn update(&mut self, ctx: &mut Context) -> RLResult {
         self.remove_popups();
         self.screens
@@ -164,11 +160,7 @@
         self.draw_popups(ctx)?;
         Ok(())
     }
-<<<<<<< HEAD
     /// Override the quit event so we do nothing instead of quitting the game.
-=======
-    /// Override the quit event so we don't actually quit the game.
->>>>>>> ffdd80f8
     fn quit_event(&mut self, _ctx: &mut Context) -> RLResult<bool> {
         Ok(true)
     }
