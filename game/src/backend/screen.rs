--- conflicted
+++ resolved
@@ -160,11 +160,7 @@
         self.draw_popups(ctx)?;
         Ok(())
     }
-<<<<<<< HEAD
-    /// Override the quit event so we do nothing instead of quitting the game.
-=======
-    /// Overrides the quit event so we don't actually quit the game.
->>>>>>> 370736f7
+    /// Overrides the quit event so we do nothing instead of quitting the game.
     fn quit_event(&mut self, _ctx: &mut Context) -> RLResult<bool> {
         Ok(true)
     }
