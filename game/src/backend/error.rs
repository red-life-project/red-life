--- conflicted
+++ resolved
@@ -1,11 +1,8 @@
 use crate::backend::screen::StackCommand;
 use ggez::GameError;
 use std::io;
-<<<<<<< HEAD
+use std::sync::mpsc::SendError;
 use tracing::error;
-=======
-use std::sync::mpsc::SendError;
->>>>>>> 21abcea1
 
 #[warn(clippy::enum_variant_names)]
 #[derive(Debug)]
@@ -39,6 +36,7 @@
 
 impl From<SendError<StackCommand>> for RLError {
     fn from(value: SendError<StackCommand>) -> Self {
+        error!("Could not send StackCommand: {}", value);
         RLError::IO(io::Error::new(
             io::ErrorKind::Other,
             format!("Could not send StackCommand: {}", value),
