use crate::backend::gamestate::GameState;
use crate::backend::screen::StackCommand;
<<<<<<< HEAD

=======
>>>>>>> 21abcea1
use crate::RLResult;
use ggez::winit::event::VirtualKeyCode;
use ggez::Context;
use tracing::info;

const MOVEMENT_SPEED: usize = 10;

impl GameState {
    pub fn move_player(&mut self, ctx: &mut Context) -> RLResult {
        let keys = ctx.keyboard.pressed_keys();
        for key in keys.iter() {
            match key {
                VirtualKeyCode::Escape => {
                    info!("Escape pressed");
                    self.save(false)?;
                    self.screen_sender
                        .as_mut()
                        .unwrap()
                        .send(StackCommand::Pop)?;
                }
                VirtualKeyCode::W => {
                    if !self.collision_detection((
                        self.player.position.0,
                        self.player.position.1.saturating_sub(MOVEMENT_SPEED),
                    )) {
                        self.player.position.1 =
                            self.player.position.1.saturating_sub(MOVEMENT_SPEED);
                    }
                    //return Err(RLError::from(GameError::GraphicsInitializationError))
                    //error!("Player position: {:?}", RLError::Ui(GameError::GraphicsInitializationError));
                }
                VirtualKeyCode::A => {
                    if !self.collision_detection((
                        self.player.position.0.saturating_sub(MOVEMENT_SPEED),
                        self.player.position.1,
                    )) {
                        self.player.position.0 =
                            self.player.position.0.saturating_sub(MOVEMENT_SPEED);
                    }
                }
                VirtualKeyCode::S => {
                    if !self.collision_detection((
                        self.player.position.0,
                        self.player.position.1.saturating_add(MOVEMENT_SPEED),
                    )) {
                        self.player.position.1 =
                            self.player.position.1.saturating_add(MOVEMENT_SPEED);
                    }
                }
                VirtualKeyCode::D => {
                    if !self.collision_detection((
                        self.player.position.0.saturating_add(MOVEMENT_SPEED),
                        self.player.position.1,
                    )) {
                        self.player.position.0 =
                            self.player.position.0.saturating_add(MOVEMENT_SPEED);
                    }
                }
                // TODO: Interact with the possible area
                VirtualKeyCode::E => {
                    info!("In interaction area: {:?}", self.get_interactable());
                }
                _ => {}
            }
        }

        Ok(())
    }
}<|MERGE_RESOLUTION|>--- conflicted
+++ resolved
@@ -1,9 +1,6 @@
 use crate::backend::gamestate::GameState;
 use crate::backend::screen::StackCommand;
-<<<<<<< HEAD
 
-=======
->>>>>>> 21abcea1
 use crate::RLResult;
 use ggez::winit::event::VirtualKeyCode;
 use ggez::Context;
@@ -32,8 +29,6 @@
                         self.player.position.1 =
                             self.player.position.1.saturating_sub(MOVEMENT_SPEED);
                     }
-                    //return Err(RLError::from(GameError::GraphicsInitializationError))
-                    //error!("Player position: {:?}", RLError::Ui(GameError::GraphicsInitializationError));
                 }
                 VirtualKeyCode::A => {
                     if !self.collision_detection((
