--- conflicted
+++ resolved
@@ -1,14 +1,10 @@
 use std::borrow::Borrow;
 use crate::backend::gamestate::GameState;
 use crate::backend::screen::StackCommand;
-<<<<<<< HEAD
 use crate::backend::utils::get_scale;
 use crate::game_core::resources::Resources;
 use crate::machines::machine::Mashine;
 use crate::machines::machine::State::Running;
-=======
-
->>>>>>> 18f07d9e
 use crate::RLResult;
 use ggez::winit::event::VirtualKeyCode;
 use ggez::Context;
@@ -67,12 +63,9 @@
                 }
                 // TODO: Interact with the possible area
                 VirtualKeyCode::E => {
-<<<<<<< HEAD
+                    info!("In interaction area: {:?}", self.get_interactable());
                     let player_ref = &self.player.clone();
-                    self.get_interactable().unwrap().interact();
-=======
-                    info!("In interaction area: {:?}", self.get_interactable());
->>>>>>> 18f07d9e
+                    self.get_interactable().unwrap().interact(player_ref);
                 }
                 _ => {}
             }
