//! Contains all constants that are necessary for the game to played.
use crate::backend::rlcolor::RLColor;
use crate::game_core::player::gen_inventory;
use crate::game_core::resources::Resources;
use crate::languages::german::MACHINE_NAMES;
use crate::machines::machine::{Machine, State};
use crate::machines::trade::Trade;
use ggez::graphics::{Color, Rect};
use std::string::ToString;

/// Contains the screen resolution of the game.
/// The game is designed to be played in 1920x1080.
/// The game will be scaled to the screen resolution of the user.
pub const SCREEN_RESOLUTION: (f32, f32) = (1920., 1080.);

/// Contains the desired FPS of the game-loop.
pub(crate) const DESIRED_FPS: u32 = 60;

/// Contains the coordinates map border( x-right, y-bottom, x-left, y-top)
pub const MAP_BORDER: [usize; 4] = [1780, 860, 270, 220];

/// Contains the position of the resource bars.
pub(crate) const RESOURCE_POSITION: [f32; 3] = [316.0, 639.0, 1373.0];

/// Contains the color used for the resource bars.
pub(crate) const COLORS: [Color; 3] = [RLColor::BLUE, RLColor::GOLD, RLColor::DARK_RED];

/// Contains the size of the player icon (in px) to scale the collision area.
pub(crate) const PLAYER_ICON_SIZE: (usize, usize) = (58, 96);

/// Contains the interaction radius of the player (in px).
pub(crate) const PLAYER_INTERACTION_RADIUS: f32 = 50.;

/// Contains the movement speed of the player (in px).
pub const MOVEMENT_SPEED: usize = 10;

/// Contains the position of the time.
pub(crate) const TIME_POSITION: (f32, f32) = (1205., 960.);

/// Change rate fot the event Sandsturm
pub(crate) const SANDSTURM_CR: Resources<i16> = Resources {
    oxygen: 10,
    energy: 0,
    life: 0,
};

#[allow(clippy::too_many_lines)]
/// Generates all machines with all their name, position, trades and resources.
/// # Returns
/// `String` - The name of the machine.
/// `Rect` - Returns the collision area of the machine.
/// `Vec<Trade>` - Returns the trades of the machine.
/// `Vec<Resources>` - Returns the resources of the machine.
pub(crate) fn gen_all_machines() -> Vec<Machine> {
    vec![
        // Oxygen machine
<<<<<<< HEAD
        Machine::new_by_const((
            MACHINE_NAMES[1].to_string(),
=======
        (
            MACHINE_NAMES[0].to_string(),
>>>>>>> 7da9efa7
            Rect {
                x: 280.0,
                y: 230.0,
                w: 350.0,
                h: 182.0,
            },
            vec![
                Trade::new(
                    "repair_Oxygen".to_string(),
                    100,
                    State::Broken,
                    State::Idle,
                    false,
                    gen_inventory(2, 0, 0),
                ),
                Trade::new(
                    "start_Oxygen".to_string(),
                    0,
                    State::Idle,
                    State::Running,
                    true,
                    gen_inventory(0, 0, 0),
                ),
                Trade::new(
                    "stop_Oxygen".to_string(),
                    0,
                    State::Running,
                    State::Idle,
                    true,
                    gen_inventory(0, 0, 0),
                ),
            ],
            Resources {
                oxygen: 30,
                energy: -30,
                life: 0,
            },
        )),
        // Electricity machine
<<<<<<< HEAD
        Machine::new_by_const((
            MACHINE_NAMES[2].to_string(),
=======
        (
            MACHINE_NAMES[1].to_string(),
>>>>>>> 7da9efa7
            Rect {
                x: 282.0,
                y: 752.0,
                w: 194.0,
                h: 189.0,
            },
            vec![
                Trade::new(
                    "fueling_Stromgenerator".to_string(),
                    700,
                    State::Broken,
                    State::Running,
                    true,
                    gen_inventory(0, 1, 0),
                ),
                Trade::new(
                    "start_Stromgenerator".to_string(),
                    1,
                    State::Idle,
                    State::Running,
                    true,
                    gen_inventory(0, 0, 0),
                ),
                Trade::new(
                    "stop_Stromgenerator".to_string(),
                    0,
                    State::Running,
                    State::Idle,
                    true,
                    gen_inventory(0, 0, 0),
                ),
            ],
            Resources {
                oxygen: -5,
                energy: 200,
                life: 0,
            },
<<<<<<< HEAD
        )),
        // Worker machine
        Machine::new_by_const((
            MACHINE_NAMES[3].to_string(),
=======
        ),
        // worker machine
        (
            MACHINE_NAMES[2].to_string(),
>>>>>>> 7da9efa7
            Rect {
                x: 1000.0,
                y: 780.0,
                w: 300.0,
                h: 150.0,
            },
            vec![
                Trade::new(
                    "repair_werkermaschine".to_string(),
                    100,
                    State::Broken,
                    State::Idle,
                    false,
                    gen_inventory(0, 0, 1),
                ),
                Trade::new(
                    "produce_superglue".to_string(),
                    120,
                    State::Idle,
                    State::Running,
                    true,
                    gen_inventory(-1, 0, 0),
                ),
            ],
            Resources {
                oxygen: 0,
                energy: -15,
                life: 0,
            },
<<<<<<< HEAD
        )),
        // Worker machine
        Machine::new_by_const((
            MACHINE_NAMES[4].to_string(),
=======
        ),
        // 3d_printer machine
        (
            MACHINE_NAMES[3].to_string(),
>>>>>>> 7da9efa7
            Rect {
                x: 930.0,
                y: 230.0,
                w: 200.0,
                h: 148.0,
            },
            vec![
                Trade::new(
                    "repair_3d_printer".to_string(),
                    300,
                    State::Broken,
                    State::Idle,
                    false,
                    gen_inventory(2, 0, 0),
                ),
                Trade::new(
                    "produce_3d_teil".to_string(),
                    200,
                    State::Idle,
                    State::Running,
                    true,
                    gen_inventory(2, 0, -1),
                ),
            ],
            Resources {
                oxygen: 0,
                energy: -25,
                life: 0,
            },
        )),
        // Communication module
<<<<<<< HEAD
        Machine::new_by_const((
            MACHINE_NAMES[5].to_string(),
=======
        (
            MACHINE_NAMES[4].to_string(),
>>>>>>> 7da9efa7
            Rect {
                x: 1640.0,
                y: 320.0,
                w: 175.0,
                h: 477.0,
            },
            vec![
                Trade::new(
                    "Kommunikationsmodul_reparieren".to_string(),
                    400,
                    State::Broken,
                    State::Idle,
                    false,
                    gen_inventory(5, 0, 3),
                ),
                Trade::new(
                    "Notfall_signal_absetzen".to_string(),
                    1000,
                    State::Idle,
                    State::Running,
                    true,
                    gen_inventory(1, 0, 1),
                ),
            ],
            Resources {
                oxygen: 0,
                energy: -30,
                life: 0,
            },
<<<<<<< HEAD
        )),
        // Second hole
        Machine::new_by_const((
            MACHINE_NAMES[6].to_string(),
=======
        ),
        // first hole
        (
            MACHINE_NAMES[5].to_string(),
>>>>>>> 7da9efa7
            Rect {
                x: 780.0,
                y: 230.0,
                w: 32.0,
                h: 18.0,
            },
            vec![Trade::new(
                "repair_Loch".to_string(),
                100,
                State::Running,
                State::Idle,
                false,
                gen_inventory(2, 0, 0),
            )],
            Resources {
                oxygen: -15,
                energy: -5,
                life: 0,
            },
<<<<<<< HEAD
        )),
        // Second hole
        Machine::new_by_const((
            MACHINE_NAMES[7].to_string(),
=======
        ),
        // second hole
        (
            MACHINE_NAMES[6].to_string(),
>>>>>>> 7da9efa7
            Rect {
                x: 680.0,
                y: 900.0,
                w: 32.0,
                h: 18.0,
            },
            vec![Trade::new(
                "repair_Loch".to_string(),
                100,
                State::Running,
                State::Idle,
                false,
                gen_inventory(2, 0, 0),
            )],
            Resources {
                oxygen: -15,
                energy: -5,
                life: 0,
            },
        )),
    ]
}<|MERGE_RESOLUTION|>--- conflicted
+++ resolved
@@ -54,13 +54,8 @@
 pub(crate) fn gen_all_machines() -> Vec<Machine> {
     vec![
         // Oxygen machine
-<<<<<<< HEAD
-        Machine::new_by_const((
-            MACHINE_NAMES[1].to_string(),
-=======
-        (
+        Machine::new_by_const((
             MACHINE_NAMES[0].to_string(),
->>>>>>> 7da9efa7
             Rect {
                 x: 280.0,
                 y: 230.0,
@@ -100,13 +95,8 @@
             },
         )),
         // Electricity machine
-<<<<<<< HEAD
-        Machine::new_by_const((
-            MACHINE_NAMES[2].to_string(),
-=======
-        (
+        Machine::new_by_const((
             MACHINE_NAMES[1].to_string(),
->>>>>>> 7da9efa7
             Rect {
                 x: 282.0,
                 y: 752.0,
@@ -144,17 +134,10 @@
                 energy: 200,
                 life: 0,
             },
-<<<<<<< HEAD
         )),
         // Worker machine
         Machine::new_by_const((
-            MACHINE_NAMES[3].to_string(),
-=======
-        ),
-        // worker machine
-        (
             MACHINE_NAMES[2].to_string(),
->>>>>>> 7da9efa7
             Rect {
                 x: 1000.0,
                 y: 780.0,
@@ -184,17 +167,10 @@
                 energy: -15,
                 life: 0,
             },
-<<<<<<< HEAD
-        )),
-        // Worker machine
-        Machine::new_by_const((
-            MACHINE_NAMES[4].to_string(),
-=======
-        ),
-        // 3d_printer machine
-        (
+        )),
+        // 3d Printer machine
+        Machine::new_by_const((
             MACHINE_NAMES[3].to_string(),
->>>>>>> 7da9efa7
             Rect {
                 x: 930.0,
                 y: 230.0,
@@ -226,13 +202,8 @@
             },
         )),
         // Communication module
-<<<<<<< HEAD
-        Machine::new_by_const((
-            MACHINE_NAMES[5].to_string(),
-=======
-        (
+        Machine::new_by_const((
             MACHINE_NAMES[4].to_string(),
->>>>>>> 7da9efa7
             Rect {
                 x: 1640.0,
                 y: 320.0,
@@ -262,17 +233,10 @@
                 energy: -30,
                 life: 0,
             },
-<<<<<<< HEAD
-        )),
-        // Second hole
-        Machine::new_by_const((
-            MACHINE_NAMES[6].to_string(),
-=======
-        ),
-        // first hole
-        (
-            MACHINE_NAMES[5].to_string(),
->>>>>>> 7da9efa7
+        )),
+        // First hole
+        Machine::new_by_const((
+            MACHINE_NAMES[5]Second.to_string(),
             Rect {
                 x: 780.0,
                 y: 230.0,
@@ -292,17 +256,10 @@
                 energy: -5,
                 life: 0,
             },
-<<<<<<< HEAD
         )),
         // Second hole
         Machine::new_by_const((
-            MACHINE_NAMES[7].to_string(),
-=======
-        ),
-        // second hole
-        (
             MACHINE_NAMES[6].to_string(),
->>>>>>> 7da9efa7
             Rect {
                 x: 680.0,
                 y: 900.0,
