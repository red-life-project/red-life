--- conflicted
+++ resolved
@@ -29,13 +29,9 @@
 
 /// Contains the interaction radius of the player (in px).
 pub(crate) const PLAYER_INTERACTION_RADIUS: f32 = 50.;
-<<<<<<< HEAD
-// pub const MACHINE_POSITIONS: [[i32; 4]; 4] = [[0, 0, 0, 0], [0, 0, 0, 0], [0, 0, 0, 0], [0, 0, 0, 0]];
-=======
 
 /// Contains the movement speed of the player (in px).
 pub const MOVEMENT_SPEED: usize = 10;
->>>>>>> fc45e84a
 
 /// Contains the position of the time.
 pub(crate) const TIME_POSITION: (f32, f32) = (1205., 960.);
