--- conflicted
+++ resolved
@@ -47,22 +47,13 @@
 #[allow(clippy::too_many_lines)]
 /// Generates all machines with all their name, position, trades and resources.
 /// # Returns
-<<<<<<< HEAD
 /// A Vector of Tuples containing the following values
 /// * `String` - The name of the machine.
 /// * `Rect` - Returns the collision area of the machine.
 /// * `Vec<Trade>` - Returns the trades of the machine.
-/// + `Vec<Resources>` - Returns the resources of the machine.
-pub(crate) fn gen_all_machines() -> [(String, Rect, Vec<Trade>, Resources<i16>); 7] {
-    [
-=======
-/// `String` - The name of the machine.
-/// `Rect` - Returns the collision area of the machine.
-/// `Vec<Trade>` - Returns the trades of the machine.
-/// `Vec<Resources>` - Returns the resources of the machine.
+/// * `Vec<Resources>` - Returns the resources of the machine.
 pub(crate) fn gen_all_machines() -> Vec<Machine> {
     vec![
->>>>>>> 69d02f7c
         // Oxygen machine
         Machine::new_by_const((
             MACHINE_NAMES[0].to_string(),
