--- conflicted
+++ resolved
@@ -7,10 +7,7 @@
 use crate::main_menu::button::Button;
 use crate::main_menu::mainmenu::Message::{Exit, NewGame, Start};
 use crate::RLResult;
-<<<<<<< HEAD
 
-=======
->>>>>>> 21abcea1
 use ggez::{graphics, Context};
 use std::fs;
 use std::sync::mpsc::{channel, Receiver, Sender};
@@ -31,11 +28,46 @@
     screen_sender: Sender<StackCommand>,
 }
 
-<<<<<<< HEAD
 impl Default for MainMenu {
     fn default() -> Self {
         info!("MainMenu created");
-=======
+        let (sender, receiver) = channel();
+
+        let start_button = Button::new(
+            "Start".to_string(),
+            Start,
+            sender.clone(),
+            graphics::Rect::new(1322., 350., 450., 120.),
+            RLColor::GREY,
+            RLColor::DARK_GREY,
+        );
+
+        let new_game_button = Button::new(
+            "Neues Spiel".to_string(),
+            NewGame,
+            sender.clone(),
+            graphics::Rect::new(1322., 490., 450., 120.),
+            RLColor::GREY,
+            RLColor::DARK_GREY,
+        );
+
+        let exit_button = Button::new(
+            "Beenden".to_string(),
+            Exit,
+            sender.clone(),
+            graphics::Rect::new(1322., 630., 450., 120.),
+            RLColor::GREY,
+            RLColor::DARK_GREY,
+        );
+
+        Self {
+            buttons: vec![start_button, new_game_button, exit_button],
+            receiver,
+            sender,
+            screen_sender,
+        }
+    }
+}
 impl Screen for MainMenu {
     fn update(&mut self, ctx: &mut Context) -> RLResult {
         let scale = get_scale(ctx);
@@ -78,45 +110,4 @@
     }
 
     fn set_sender(&mut self, sender: Sender<StackCommand>) {}
-}
-
-impl MainMenu {
-    pub(crate) fn new(screen_sender: Sender<StackCommand>) -> MainMenu {
->>>>>>> 21abcea1
-        let (sender, receiver) = channel();
-
-        let start_button = Button::new(
-            "Start".to_string(),
-            Start,
-            sender.clone(),
-            graphics::Rect::new(1322., 350., 450., 120.),
-            RLColor::GREY,
-            RLColor::DARK_GREY,
-        );
-
-        let new_game_button = Button::new(
-            "Neues Spiel".to_string(),
-            NewGame,
-            sender.clone(),
-            graphics::Rect::new(1322., 490., 450., 120.),
-            RLColor::GREY,
-            RLColor::DARK_GREY,
-        );
-
-        let exit_button = Button::new(
-            "Beenden".to_string(),
-            Exit,
-            sender.clone(),
-            graphics::Rect::new(1322., 630., 450., 120.),
-            RLColor::GREY,
-            RLColor::DARK_GREY,
-        );
-
-        Self {
-            buttons: vec![start_button, new_game_button, exit_button],
-            receiver,
-            sender,
-            screen_sender,
-        }
-    }
 }