--- conflicted
+++ resolved
@@ -37,15 +37,9 @@
             match msg {
                 Exit => std::process::exit(0),
                 NewGame => {
-<<<<<<< HEAD
                     GameState::delete_saves()?;
-                    Ok(StackCommand::Push(Box::new(GameState::new(ctx)?)))
-=======
-                    fs::remove_file("./saves/autosave.yaml");
-                    fs::remove_file("./saves/milestone.yaml");
                     self.screen_sender
                         .send(StackCommand::Push(Box::new(GameState::new(ctx)?)))?;
->>>>>>> f2285231
                 }
                 Start => self.screen_sender.send(StackCommand::Push(Box::new({
                     let mut gamestate = GameState::load(false).unwrap_or_default();
